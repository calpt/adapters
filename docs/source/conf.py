# -*- coding: utf-8 -*-
#
# Configuration file for the Sphinx documentation builder.
#
# This file does only contain a selection of the most common options. For a
# full list see the documentation:
# http://www.sphinx-doc.org/en/master/config

# -- Path setup --------------------------------------------------------------

# If extensions (or modules to document with autodoc) are in another directory,
# add these directories to sys.path here. If the directory is relative to the
# documentation root, use os.path.abspath to make it absolute, like shown here.
#
import os
import sys
sys.path.insert(0, os.path.abspath('../../src'))


# -- Project information -----------------------------------------------------

project = u'transformers'
copyright = u'2020, huggingface'
author = u'huggingface'

# The short X.Y version
version = u''
# The full version, including alpha/beta/rc tags
<<<<<<< HEAD
release = u'3.5.1'
=======
release = u'4.0.0'
>>>>>>> c781171d


# -- General configuration ---------------------------------------------------

# If your documentation needs a minimal Sphinx version, state it here.
#
# needs_sphinx = '1.0'

# Add any Sphinx extension module names here, as strings. They can be
# extensions coming with Sphinx (named 'sphinx.ext.*') or your custom
# ones.
extensions = [
    'sphinx.ext.autodoc',
    'sphinx.ext.coverage',
    'sphinx.ext.napoleon',
    'recommonmark',
    'sphinx.ext.viewcode',
    'sphinx_markdown_tables',
    'sphinx_copybutton'
]

# Add any paths that contain templates here, relative to this directory.
templates_path = ['_templates']

# The suffix(es) of source filenames.
# You can specify multiple suffix as a list of string:
#
source_suffix = ['.rst', '.md']
# source_suffix = '.rst'

# The master toctree document.
master_doc = 'index'

# The language for content autogenerated by Sphinx. Refer to documentation
# for a list of supported languages.
#
# This is also used if you do content translation via gettext catalogs.
# Usually you set "language" from the command line for these cases.
language = None

# List of patterns, relative to source directory, that match files and
# directories to ignore when looking for source files.
# This pattern also affects html_static_path and html_extra_path.
exclude_patterns = [u'_build', 'Thumbs.db', '.DS_Store']

# The name of the Pygments (syntax highlighting) style to use.
pygments_style = None

# Remove the prompt when copying examples
copybutton_prompt_text = r">>> |\.\.\. "
copybutton_prompt_is_regexp = True

# -- Options for HTML output -------------------------------------------------

# The theme to use for HTML and HTML Help pages.  See the documentation for
# a list of builtin themes.
#
html_theme = 'sphinx_rtd_theme'

# Theme options are theme-specific and customize the look and feel of a theme
# further.  For a list of options available for each theme, see the
# documentation.
#
html_theme_options = {
    'analytics_id': 'UA-83738774-2'
}

# Add any paths that contain custom static files (such as style sheets) here,
# relative to this directory. They are copied after the builtin static files,
# so a file named "default.css" will overwrite the builtin "default.css".
html_static_path = ['_static']

# Custom sidebar templates, must be a dictionary that maps document names
# to template names.
#
# The default sidebars (for documents that don't match any pattern) are
# defined by theme itself.  Builtin themes are using these templates by
# default: ``['localtoc.html', 'relations.html', 'sourcelink.html',
# 'searchbox.html']``.
#
# html_sidebars = {}

# This must be the name of an image file (path relative to the configuration 
# directory) that is the favicon of the docs. Modern browsers use this as 
# the icon for tabs, windows and bookmarks. It should be a Windows-style 
# icon file (.ico).
html_favicon = 'favicon.ico'


# -- Options for HTMLHelp output ---------------------------------------------

# Output file base name for HTML help builder.
htmlhelp_basename = 'transformersdoc'


# -- Options for LaTeX output ------------------------------------------------

latex_elements = {
    # The paper size ('letterpaper' or 'a4paper').
    #
    # 'papersize': 'letterpaper',

    # The font size ('10pt', '11pt' or '12pt').
    #
    # 'pointsize': '10pt',

    # Additional stuff for the LaTeX preamble.
    #
    # 'preamble': '',

    # Latex figure (float) alignment
    #
    # 'figure_align': 'htbp',
}

# Grouping the document tree into LaTeX files. List of tuples
# (source start file, target name, title,
#  author, documentclass [howto, manual, or own class]).
latex_documents = [
    (master_doc, 'transformers.tex', u'transformers Documentation',
     u'huggingface', 'manual'),
]


# -- Options for manual page output ------------------------------------------

# One entry per manual page. List of tuples
# (source start file, name, description, authors, manual section).
man_pages = [
    (master_doc, 'transformers', u'transformers Documentation',
     [author], 1)
]


# -- Options for Texinfo output ----------------------------------------------

# Grouping the document tree into Texinfo files. List of tuples
# (source start file, target name, title, author,
#  dir menu entry, description, category)
texinfo_documents = [
    (master_doc, 'transformers', u'transformers Documentation',
     author, 'transformers', 'One line description of project.',
     'Miscellaneous'),
]


# -- Options for Epub output -------------------------------------------------

# Bibliographic Dublin Core info.
epub_title = project

# The unique identifier of the text. This can be a ISBN number
# or the project homepage.
#
# epub_identifier = ''

# A unique identification for the text.
#
# epub_uid = ''

# A list of files that should not be packed into the epub file.
epub_exclude_files = ['search.html']

def setup(app):
    app.add_css_file('css/huggingface.css')
    app.add_css_file('css/code-snippets.css')
    app.add_js_file('js/custom.js')

# -- Extension configuration -------------------------------------------------<|MERGE_RESOLUTION|>--- conflicted
+++ resolved
@@ -14,6 +14,8 @@
 #
 import os
 import sys
+
+
 sys.path.insert(0, os.path.abspath('../../src'))
 
 
@@ -26,11 +28,7 @@
 # The short X.Y version
 version = u''
 # The full version, including alpha/beta/rc tags
-<<<<<<< HEAD
-release = u'3.5.1'
-=======
 release = u'4.0.0'
->>>>>>> c781171d
 
 
 # -- General configuration ---------------------------------------------------
