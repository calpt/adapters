# coding=utf-8
# Copyright 2018 The Google AI Language Team Authors and The HuggingFace Inc. team.
# Copyright (c) 2018, NVIDIA CORPORATION.  All rights reserved.
#
# Licensed under the Apache License, Version 2.0 (the "License");
# you may not use this file except in compliance with the License.
# You may obtain a copy of the License at
#
#     http://www.apache.org/licenses/LICENSE-2.0
#
# Unless required by applicable law or agreed to in writing, software
# distributed under the License is distributed on an "AS IS" BASIS,
# WITHOUT WARRANTIES OR CONDITIONS OF ANY KIND, either express or implied.
# See the License for the specific language governing permissions and
# limitations under the License.
""" Finetuning the library models for question-answering on SQuAD (DistilBERT, Bert, XLM, XLNet)."""


import argparse
import glob
import logging
import os
import random
import timeit

import numpy as np
import torch
from torch.utils.data import DataLoader, RandomSampler, SequentialSampler
from torch.utils.data.distributed import DistributedSampler
from tqdm import tqdm, trange

from transformers import (
    MODEL_FOR_QUESTION_ANSWERING_MAPPING,
    WEIGHTS_NAME,
    AdamW,
    AdapterConfig,
    AdapterType,
    AutoConfig,
    AutoModelWithHeads,
    AutoTokenizer,
    get_linear_schedule_with_warmup,
    squad_convert_examples_to_features,
)
from transformers.data.metrics.squad_metrics import (
    compute_predictions_log_probs,
    compute_predictions_logits,
    squad_evaluate,
)
from transformers.data.processors.squad import SquadResult, SquadV1Processor, SquadV2Processor


try:
    from torch.utils.tensorboard import SummaryWriter
except ImportError:
    from tensorboardX import SummaryWriter


logger = logging.getLogger(__name__)

MODEL_CONFIG_CLASSES = list(MODEL_FOR_QUESTION_ANSWERING_MAPPING.keys())
MODEL_TYPES = tuple(conf.model_type for conf in MODEL_CONFIG_CLASSES)


def set_seed(args):
    random.seed(args.seed)
    np.random.seed(args.seed)
    torch.manual_seed(args.seed)
    if args.n_gpu > 0:
        torch.cuda.manual_seed_all(args.seed)


def to_list(tensor):
    return tensor.detach().cpu().tolist()


def train(args, train_dataset, model, tokenizer):
    """ Train the model """
    if args.local_rank in [-1, 0]:
        tb_writer = SummaryWriter()

    if args.patience > 0 and not args.evaluate_during_training:
        raise ValueError("Patience requires evaluate_during_training.")

    args.train_batch_size = args.per_gpu_train_batch_size * max(1, args.n_gpu)
    train_sampler = RandomSampler(train_dataset) if args.local_rank == -1 else DistributedSampler(train_dataset)
    train_dataloader = DataLoader(train_dataset, sampler=train_sampler, batch_size=args.train_batch_size)

    if args.max_steps > 0:
        t_total = args.max_steps
        args.num_train_epochs = args.max_steps // (len(train_dataloader) // args.gradient_accumulation_steps) + 1
    else:
        t_total = len(train_dataloader) // args.gradient_accumulation_steps * args.num_train_epochs

    # Prepare optimizer and schedule (linear warmup and decay)
    no_decay = ["bias", "LayerNorm.weight"]
    optimizer_grouped_parameters = [
        {
            "params": [p for n, p in model.named_parameters() if not any(nd in n for nd in no_decay)],
            "weight_decay": args.weight_decay,
        },
        {"params": [p for n, p in model.named_parameters() if any(nd in n for nd in no_decay)], "weight_decay": 0.0},
    ]
    optimizer = AdamW(optimizer_grouped_parameters, lr=args.learning_rate, eps=args.adam_epsilon)
    scheduler = get_linear_schedule_with_warmup(
        optimizer, num_warmup_steps=args.warmup_steps, num_training_steps=t_total
    )

    # Check if saved optimizer or scheduler states exist
    if os.path.isfile(os.path.join(args.model_name_or_path, "optimizer.pt")) and os.path.isfile(
        os.path.join(args.model_name_or_path, "scheduler.pt")
    ):
        # Load in optimizer and scheduler states
        optimizer.load_state_dict(torch.load(os.path.join(args.model_name_or_path, "optimizer.pt")))
        scheduler.load_state_dict(torch.load(os.path.join(args.model_name_or_path, "scheduler.pt")))

    if args.fp16:
        try:
            from apex import amp
        except ImportError:
            raise ImportError("Please install apex from https://www.github.com/nvidia/apex to use fp16 training.")

        model, optimizer = amp.initialize(model, optimizer, opt_level=args.fp16_opt_level)

    # multi-gpu training (should be after apex fp16 initialization)
    if args.n_gpu > 1:
        model = torch.nn.DataParallel(model)

    # Distributed training (should be after apex fp16 initialization)
    if args.local_rank != -1:
        model = torch.nn.parallel.DistributedDataParallel(
            model, device_ids=[args.local_rank], output_device=args.local_rank, find_unused_parameters=True,
        )

    # Train!
    logger.info("***** Running training *****")
    logger.info("  Num examples = %d", len(train_dataset))
    logger.info("  Num Epochs = %d", args.num_train_epochs)
    logger.info("  Instantaneous batch size per GPU = %d", args.per_gpu_train_batch_size)
    logger.info(
        "  Total train batch size (w. parallel, distributed & accumulation) = %d",
        args.train_batch_size
        * args.gradient_accumulation_steps
        * (torch.distributed.get_world_size() if args.local_rank != -1 else 1),
    )
    logger.info("  Gradient Accumulation steps = %d", args.gradient_accumulation_steps)
    logger.info("  Total optimization steps = %d", t_total)

    global_step = 1
    epochs_trained = 0
    steps_trained_in_current_epoch = 0
    # Check if continuing training from a checkpoint
    if os.path.exists(args.model_name_or_path):
        try:
            # set global_step to gobal_step of last saved checkpoint from model path
            checkpoint_suffix = args.model_name_or_path.split("-")[-1].split("/")[0]
            global_step = int(checkpoint_suffix)
            epochs_trained = global_step // (len(train_dataloader) // args.gradient_accumulation_steps)
            steps_trained_in_current_epoch = global_step % (len(train_dataloader) // args.gradient_accumulation_steps)

            logger.info("  Continuing training from checkpoint, will skip to saved global_step")
            logger.info("  Continuing training from epoch %d", epochs_trained)
            logger.info("  Continuing training from global step %d", global_step)
            logger.info(
                "  Will skip the first %d steps in the first epoch", steps_trained_in_current_epoch,
            )
        except ValueError:
            logger.info("  Starting fine-tuning.")

    tr_loss, logging_loss = 0.0, 0.0
    best_eval_score = None
    evals_without_improvement = 0
    model.zero_grad()
    train_iterator = trange(
        epochs_trained, int(args.num_train_epochs), desc="Epoch", disable=args.local_rank not in [-1, 0],
    )
    # Added here for reproductibility
    set_seed(args)

    for _ in train_iterator:
        epoch_iterator = tqdm(train_dataloader, desc="Iteration", disable=args.local_rank not in [-1, 0])
        for step, batch in enumerate(epoch_iterator):

            # Skip past any already trained steps if resuming training
            if steps_trained_in_current_epoch > 0:
                steps_trained_in_current_epoch -= 1
                continue

            model.train()
            batch = tuple(t.to(args.device) for t in batch)

            inputs = {
                "input_ids": batch[0],
                "attention_mask": batch[1],
                "token_type_ids": batch[2],
<<<<<<< HEAD
                "labels": [batch[3], batch[4]],
                "adapter_names": adapter_names,
=======
                "start_positions": batch[3],
                "end_positions": batch[4],
>>>>>>> 899bba2c
            }

            if args.model_type in ["xlm", "roberta", "distilbert", "camembert"]:
                del inputs["token_type_ids"]

            if args.model_type in ["xlnet", "xlm"]:
                inputs.update({"cls_index": batch[5], "p_mask": batch[6]})
                if args.version_2_with_negative:
                    inputs.update({"is_impossible": batch[7]})
                if hasattr(model, "config") and hasattr(model.config, "lang2id"):
                    inputs.update(
                        {"langs": (torch.ones(batch[0].shape, dtype=torch.int64) * args.lang_id).to(args.device)}
                    )

            outputs = model(**inputs)
            # model outputs are always tuple in transformers (see doc)
            loss = outputs[0]

            if args.n_gpu > 1:
                loss = loss.mean()  # mean() to average on multi-gpu parallel (not distributed) training
            if args.gradient_accumulation_steps > 1:
                loss = loss / args.gradient_accumulation_steps

            if args.fp16:
                with amp.scale_loss(loss, optimizer) as scaled_loss:
                    scaled_loss.backward()
            else:
                loss.backward()

            tr_loss += loss.item()
            if (step + 1) % args.gradient_accumulation_steps == 0:
                if args.fp16:
                    torch.nn.utils.clip_grad_norm_(amp.master_params(optimizer), args.max_grad_norm)
                else:
                    torch.nn.utils.clip_grad_norm_(model.parameters(), args.max_grad_norm)

                optimizer.step()
                scheduler.step()  # Update learning rate schedule
                model.zero_grad()
                global_step += 1

                # Log metrics
                if args.local_rank in [-1, 0] and args.logging_steps > 0 and global_step % args.logging_steps == 0:
                    # Only evaluate when single GPU otherwise metrics may not average well
                    if args.local_rank == -1 and args.evaluate_during_training:
<<<<<<< HEAD
                        results = evaluate(args, model, tokenizer, adapter_names=adapter_names)
                        if args.patience > 0:
                            # Keep track of best loss to determine if we should stop early
                            eval_score = results[args.early_stopping_metric]
                            if not best_eval_score or _compare_scores(args, eval_score, best_eval_score):
                                evals_without_improvement = 0
                                best_eval_score = eval_score
                            else:
                                evals_without_improvement += 1
                                if evals_without_improvement >= args.patience:
                                    logger.info(
                                        f"Patience threshold ({args.patience}) exceeded, stopping training"
                                    )
=======
                        results = evaluate(args, model, tokenizer)
>>>>>>> 899bba2c
                        for key, value in results.items():
                            tb_writer.add_scalar("eval_{}".format(key), value, global_step)
                    tb_writer.add_scalar("lr", scheduler.get_lr()[0], global_step)
                    tb_writer.add_scalar(
                        "loss", (tr_loss - logging_loss) / args.logging_steps, global_step,
                    )
                    logging_loss = tr_loss

                # Save model checkpoint
                if args.local_rank in [-1, 0] and args.save_steps > 0 and global_step % args.save_steps == 0:
                    output_dir = os.path.join(args.output_dir, "checkpoint-{}".format(global_step))
                    if not os.path.exists(output_dir):
                        os.makedirs(output_dir)
                    # Take care of distributed/parallel training
                    model_to_save = model.module if hasattr(model, "module") else model
                    if args.train_adapter:
                        model_to_save.save_all_adapters(output_dir)
                    else:
                        model_to_save.save_pretrained(output_dir)
                    tokenizer.save_pretrained(output_dir)

                    torch.save(args, os.path.join(output_dir, "training_args.bin"))
                    logger.info("Saving model checkpoint to %s", output_dir)

                    torch.save(optimizer.state_dict(), os.path.join(output_dir, "optimizer.pt"))
                    torch.save(scheduler.state_dict(), os.path.join(output_dir, "scheduler.pt"))
                    logger.info("Saving optimizer and scheduler states to %s", output_dir)

            if ((args.max_steps > 0 and global_step > args.max_steps)
                    or (args.patience > 0 and evals_without_improvement >= args.patience)):
                epoch_iterator.close()
                break
        if ((args.max_steps > 0 and global_step > args.max_steps) or
                (args.patience > 0 and evals_without_improvement >= args.patience)):
            train_iterator.close()
            break

    if args.local_rank in [-1, 0]:
        tb_writer.close()

    return global_step, tr_loss / global_step


<<<<<<< HEAD
def _compare_scores(args, current, best):
    if "loss" in args.early_stopping_metric:
        return current < best
    else:
        return current > best


def evaluate(args, model, tokenizer, prefix="", adapter_names=None):
=======
def evaluate(args, model, tokenizer, prefix=""):
>>>>>>> 899bba2c
    dataset, examples, features = load_and_cache_examples(args, tokenizer, evaluate=True, output_examples=True)

    if not os.path.exists(args.output_dir) and args.local_rank in [-1, 0]:
        os.makedirs(args.output_dir)

    args.eval_batch_size = args.per_gpu_eval_batch_size * max(1, args.n_gpu)

    # Note that DistributedSampler samples randomly
    eval_sampler = SequentialSampler(dataset)
    eval_dataloader = DataLoader(dataset, sampler=eval_sampler, batch_size=args.eval_batch_size)

    # multi-gpu evaluate
    if args.n_gpu > 1 and not isinstance(model, torch.nn.DataParallel):
        model = torch.nn.DataParallel(model)

    # Eval!
    logger.info("***** Running evaluation {} *****".format(prefix))
    logger.info("  Num examples = %d", len(dataset))
    logger.info("  Batch size = %d", args.eval_batch_size)

    all_results = []
    start_time = timeit.default_timer()

    for batch in tqdm(eval_dataloader, desc="Evaluating"):
        model.eval()
        batch = tuple(t.to(args.device) for t in batch)

        with torch.no_grad():
            inputs = {
                "input_ids": batch[0],
                "attention_mask": batch[1],
                "token_type_ids": batch[2],
            }

            if args.model_type in ["xlm", "roberta", "distilbert", "camembert"]:
                del inputs["token_type_ids"]

            feature_indices = batch[3]

            # XLNet and XLM use more arguments for their predictions
            if args.model_type in ["xlnet", "xlm"]:
                inputs.update({"cls_index": batch[4], "p_mask": batch[5]})
                # for lang_id-sensitive xlm models
                if hasattr(model, "config") and hasattr(model.config, "lang2id"):
                    inputs.update(
                        {"langs": (torch.ones(batch[0].shape, dtype=torch.int64) * args.lang_id).to(args.device)}
                    )

            outputs = model(**inputs)

        for i, feature_index in enumerate(feature_indices):
            # TODO: i and feature_index are the same number! Simplify by removing enumerate?
            eval_feature = features[feature_index.item()]
            unique_id = int(eval_feature.unique_id)

            output = [to_list(output[i]) for output in outputs]

            # Some models (XLNet, XLM) use 5 arguments for their predictions, while the other "simpler"
            # models only use two.
            if len(output) >= 5:
                start_logits = output[0]
                start_top_index = output[1]
                end_logits = output[2]
                end_top_index = output[3]
                cls_logits = output[4]

                result = SquadResult(
                    unique_id,
                    start_logits,
                    end_logits,
                    start_top_index=start_top_index,
                    end_top_index=end_top_index,
                    cls_logits=cls_logits,
                )

            else:
                start_logits, end_logits = output
                result = SquadResult(unique_id, start_logits, end_logits)

            all_results.append(result)

    evalTime = timeit.default_timer() - start_time
    logger.info(
        "  Evaluation done in total %f secs (%f sec per example)", evalTime, evalTime / len(dataset),
    )

    # Compute predictions
    output_prediction_file = os.path.join(args.output_dir, "predictions_{}.json".format(prefix))
    output_nbest_file = os.path.join(args.output_dir, "nbest_predictions_{}.json".format(prefix))

    if args.version_2_with_negative:
        output_null_log_odds_file = os.path.join(args.output_dir, "null_odds_{}.json".format(prefix))
    else:
        output_null_log_odds_file = None

    # XLNet and XLM use a more complex post-processing procedure
    if args.model_type in ["xlnet", "xlm"]:
        start_n_top = model.config.start_n_top if hasattr(model, "config") else model.module.config.start_n_top
        end_n_top = model.config.end_n_top if hasattr(model, "config") else model.module.config.end_n_top

        predictions = compute_predictions_log_probs(
            examples,
            features,
            all_results,
            args.n_best_size,
            args.max_answer_length,
            output_prediction_file,
            output_nbest_file,
            output_null_log_odds_file,
            start_n_top,
            end_n_top,
            args.version_2_with_negative,
            tokenizer,
            args.verbose_logging,
        )
    else:
        predictions = compute_predictions_logits(
            examples,
            features,
            all_results,
            args.n_best_size,
            args.max_answer_length,
            args.do_lower_case,
            output_prediction_file,
            output_nbest_file,
            output_null_log_odds_file,
            args.verbose_logging,
            args.version_2_with_negative,
            args.null_score_diff_threshold,
            tokenizer,
        )

    # Compute the F1 and exact scores.
    results = squad_evaluate(examples, predictions)
    return results


def load_and_cache_examples(args, tokenizer, evaluate=False, output_examples=False):
    if args.local_rank not in [-1, 0] and not evaluate:
        # Make sure only the first process in distributed training process the dataset,
        # and the others will use the cache
        torch.distributed.barrier()

    # Load data features from cache or dataset file
    input_dir = args.data_dir if args.data_dir else "."
    cached_features_file = os.path.join(
        input_dir,
        "cached_{}_{}_{}".format(
            "dev" if evaluate else "train",
            list(filter(None, args.model_name_or_path.split("/"))).pop(),
            str(args.max_seq_length),
        ),
    )

    # Init features and dataset from cache if it exists
    if os.path.exists(cached_features_file) and not args.overwrite_cache:
        logger.info("Loading features from cached file %s", cached_features_file)
        features_and_dataset = torch.load(cached_features_file)
        features, dataset, examples = (
            features_and_dataset["features"],
            features_and_dataset["dataset"],
            features_and_dataset["examples"],
        )
    else:
        logger.info("Creating features from dataset file at %s", input_dir)

        if not args.data_dir and ((evaluate and not args.predict_file) or (not evaluate and not args.train_file)):
            try:
                import tensorflow_datasets as tfds
            except ImportError:
                raise ImportError("If not data_dir is specified, tensorflow_datasets needs to be installed.")

            if args.version_2_with_negative:
                logger.warn("tensorflow_datasets does not handle version 2 of SQuAD.")

            tfds_examples = tfds.load("squad")
            examples = SquadV1Processor().get_examples_from_dataset(tfds_examples, evaluate=evaluate)
        else:
            processor = SquadV2Processor() if args.version_2_with_negative else SquadV1Processor()
            if evaluate:
                examples = processor.get_dev_examples(args.data_dir, filename=args.predict_file)
            else:
                examples = processor.get_train_examples(args.data_dir, filename=args.train_file)

        features, dataset = squad_convert_examples_to_features(
            examples=examples,
            tokenizer=tokenizer,
            max_seq_length=args.max_seq_length,
            doc_stride=args.doc_stride,
            max_query_length=args.max_query_length,
            is_training=not evaluate,
            return_dataset="pt",
            threads=args.threads,
        )

        if args.local_rank in [-1, 0]:
            logger.info("Saving features into cached file %s", cached_features_file)
            torch.save(
                {"features": features, "dataset": dataset, "examples": examples}, cached_features_file,
            )

    if args.local_rank == 0 and not evaluate:
        # Make sure only the first process in distributed training process the dataset, and the others
        #  will use the cache
        torch.distributed.barrier()

    if output_examples:
        return dataset, examples, features
    return dataset


def main():
    parser = argparse.ArgumentParser()

    # Required parameters
    parser.add_argument(
        "--model_type",
        default=None,
        type=str,
        required=True,
        help="Model type selected in the list: " + ", ".join(MODEL_TYPES),
    )
    parser.add_argument(
        "--model_name_or_path",
        default=None,
        type=str,
        required=True,
        help="Path to pretrained model or model identifier from huggingface.co/models",
    )
    parser.add_argument(
        "--output_dir",
        default=None,
        type=str,
        required=True,
        help="The output directory where the model checkpoints and predictions will be written.",
    )

    # Other parameters
    parser.add_argument(
        "--data_dir",
        default=None,
        type=str,
        help="The input data dir. Should contain the .json files for the task."
        + "If no data dir or train/predict files are specified, will run with tensorflow_datasets.",
    )
    parser.add_argument(
        "--train_file",
        default=None,
        type=str,
        help="The input training file. If a data dir is specified, will look for the file there"
        + "If no data dir or train/predict files are specified, will run with tensorflow_datasets.",
    )
    parser.add_argument(
        "--predict_file",
        default=None,
        type=str,
        help="The input evaluation file. If a data dir is specified, will look for the file there"
        + "If no data dir or train/predict files are specified, will run with tensorflow_datasets.",
    )
    parser.add_argument(
        "--config_name", default="", type=str, help="Pretrained config name or path if not the same as model_name",
    )
    parser.add_argument(
        "--tokenizer_name",
        default="",
        type=str,
        help="Pretrained tokenizer name or path if not the same as model_name",
    )
    parser.add_argument(
        "--cache_dir",
        default="",
        type=str,
        help="Where do you want to store the pre-trained models downloaded from s3",
    )

    parser.add_argument(
        "--version_2_with_negative",
        action="store_true",
        help="If true, the SQuAD examples contain some that do not have an answer.",
    )
    parser.add_argument(
        "--null_score_diff_threshold",
        type=float,
        default=0.0,
        help="If null_score - best_non_null is greater than the threshold predict null.",
    )

    parser.add_argument(
        "--max_seq_length",
        default=384,
        type=int,
        help="The maximum total input sequence length after WordPiece tokenization. Sequences "
        "longer than this will be truncated, and sequences shorter than this will be padded.",
    )
    parser.add_argument(
        "--doc_stride",
        default=128,
        type=int,
        help="When splitting up a long document into chunks, how much stride to take between chunks.",
    )
    parser.add_argument(
        "--max_query_length",
        default=64,
        type=int,
        help="The maximum number of tokens for the question. Questions longer than this will "
        "be truncated to this length.",
    )
    parser.add_argument("--do_train", action="store_true", help="Whether to run training.")
    parser.add_argument("--do_eval", action="store_true", help="Whether to run eval on the dev set.")
    parser.add_argument(
        "--evaluate_during_training", action="store_true", help="Run evaluation during training at each logging step.",
    )
    parser.add_argument(
        "--do_lower_case", action="store_true", help="Set this flag if you are using an uncased model.",
    )

    parser.add_argument(
        "--per_gpu_train_batch_size", default=8, type=int, help="Batch size per GPU/CPU for training.",
    )
    parser.add_argument(
        "--per_gpu_eval_batch_size", default=8, type=int, help="Batch size per GPU/CPU for evaluation.",
    )
    parser.add_argument(
        "--learning_rate", default=5e-5, type=float, help="The initial learning rate for Adam.",
    )
    parser.add_argument(
        "--gradient_accumulation_steps",
        type=int,
        default=1,
        help="Number of updates steps to accumulate before performing a backward/update pass.",
    )
    parser.add_argument("--weight_decay", default=0.0, type=float, help="Weight decay if we apply some.")
    parser.add_argument("--adam_epsilon", default=1e-8, type=float, help="Epsilon for Adam optimizer.")
    parser.add_argument("--max_grad_norm", default=1.0, type=float, help="Max gradient norm.")
    parser.add_argument(
        "--num_train_epochs", default=3.0, type=float, help="Total number of training epochs to perform.",
    )
    parser.add_argument(
        "--max_steps",
        default=-1,
        type=int,
        help="If > 0: set total number of training steps to perform. Override num_train_epochs.",
    )
    parser.add_argument("--warmup_steps", default=0, type=int, help="Linear warmup over warmup_steps.")
    parser.add_argument(
        "--n_best_size",
        default=20,
        type=int,
        help="The total number of n-best predictions to generate in the nbest_predictions.json output file.",
    )
    parser.add_argument(
        "--max_answer_length",
        default=30,
        type=int,
        help="The maximum length of an answer that can be generated. This is needed because the start "
        "and end predictions are not conditioned on one another.",
    )
    parser.add_argument(
        "--verbose_logging",
        action="store_true",
        help="If true, all of the warnings related to data processing will be printed. "
        "A number of warnings are expected for a normal SQuAD evaluation.",
    )
    parser.add_argument(
        "--lang_id",
        default=0,
        type=int,
        help="language id of input for language-specific xlm models "
        "(see tokenization_xlm.PRETRAINED_INIT_CONFIGURATION)",
    )

    parser.add_argument("--logging_steps", type=int, default=500, help="Log every X updates steps.")
    parser.add_argument(
        "--save_steps", type=int, default=500, help="Save checkpoint every X updates steps.",
    )
    parser.add_argument(
        "--eval_all_checkpoints",
        action="store_true",
        help="Evaluate all checkpoints starting with the same prefix as model_name ending and ending with step number",
    )
    parser.add_argument("--no_cuda", action="store_true", help="Whether not to use CUDA when available")
    parser.add_argument(
        "--overwrite_output_dir", action="store_true", help="Overwrite the content of the output directory",
    )
    parser.add_argument(
        "--overwrite_cache", action="store_true", help="Overwrite the cached training and evaluation sets",
    )
    parser.add_argument("--seed", type=int, default=42, help="random seed for initialization")

    parser.add_argument(
        "--local_rank", type=int, default=-1, help="local_rank for distributed training on gpus",
    )
    parser.add_argument(
        "--fp16",
        action="store_true",
        help="Whether to use 16-bit (mixed) precision (through NVIDIA apex) instead of 32-bit",
    )
    parser.add_argument(
        "--fp16_opt_level",
        type=str,
        default="O1",
        help="For fp16: Apex AMP optimization level selected in ['O0', 'O1', 'O2', and 'O3']."
        "See details at https://nvidia.github.io/apex/amp.html",
    )
    parser.add_argument("--server_ip", type=str, default="", help="Can be used for distant debugging.")
    parser.add_argument("--server_port", type=str, default="", help="Can be used for distant debugging.")

    parser.add_argument(
        "--threads", type=int, default=1, help="multiple threads for converting example to features",
    )

    parser.add_argument(
        "--train_adapter",
        action="store_true",
        default=False,
        help="Train a text task adapter instead of the full model",
    )
    parser.add_argument(
        "--load_adapter", type=str, default="", help="Pre-trained adapter module to be loaded from Hub.",
    )
    parser.add_argument(
        "--load_lang_adapter",
        type=str,
        default=None,
        help="Pre-trained language adapter module to be loaded from Hub.",
    )
    parser.add_argument(
        "--language", type=str, default=None, help="The training language, e.g. 'en' for English.",
    )
    parser.add_argument(
        "--adapter_config",
        type=str,
        default="pfeiffer",
        help="Adapter configuration. Either an identifier or a path to a file.",
    )
    parser.add_argument(
        "--adapter_non_linearity",
        type=str,
        default=None,
        help="Override the non-linearity of the adapter configuration.",
    )
    parser.add_argument(
        "--adapter_reduction_factor",
        type=int,
        default=None,
        help="Override the reduction factor of the adapter configuration.",
    )
    parser.add_argument(
        "--lang_adapter_config",
        type=str,
        default=None,
        help="Language adapter configuration. Either an identifier or a path to a file.",
    )
    parser.add_argument(
        "--lang_adapter_non_linearity",
        type=str,
        default=None,
        help="Override the non-linearity of the language adapter configuration.",
    )
    parser.add_argument(
        "--lang_adapter_reduction_factor",
        type=int,
        default=None,
        help="Override the reduction factor of the language adapter configuration.",
    )
    parser.add_argument("--patience", type=int, default=-1)
    parser.add_argument("--early_stopping_metric", type=str, default="loss")

    args = parser.parse_args()

    if args.doc_stride >= args.max_seq_length - args.max_query_length:
        logger.warning(
            "WARNING - You've set a doc stride which may be superior to the document length in some "
            "examples. This could result in errors when building features from the examples. Please reduce the doc "
            "stride or increase the maximum length to ensure the features are correctly built."
        )

    if (
        os.path.exists(args.output_dir)
        and os.listdir(args.output_dir)
        and args.do_train
        and not args.overwrite_output_dir
    ):
        raise ValueError(
            "Output directory ({}) already exists and is not empty. Use --overwrite_output_dir to overcome.".format(
                args.output_dir
            )
        )

    # Setup distant debugging if needed
    if args.server_ip and args.server_port:
        # Distant debugging - see https://code.visualstudio.com/docs/python/debugging#_attach-to-a-local-script
        import ptvsd

        print("Waiting for debugger attach")
        ptvsd.enable_attach(address=(args.server_ip, args.server_port), redirect_output=True)
        ptvsd.wait_for_attach()

    # Setup CUDA, GPU & distributed training
    if args.local_rank == -1 or args.no_cuda:
        device = torch.device("cuda" if torch.cuda.is_available() and not args.no_cuda else "cpu")
        args.n_gpu = 0 if args.no_cuda else torch.cuda.device_count()
    else:  # Initializes the distributed backend which will take care of sychronizing nodes/GPUs
        torch.cuda.set_device(args.local_rank)
        device = torch.device("cuda", args.local_rank)
        torch.distributed.init_process_group(backend="nccl")
        args.n_gpu = 1
    args.device = device

    # Setup logging
    logging.basicConfig(
        format="%(asctime)s - %(levelname)s - %(name)s -   %(message)s",
        datefmt="%m/%d/%Y %H:%M:%S",
        level=logging.INFO if args.local_rank in [-1, 0] else logging.WARN,
    )
    logger.warning(
        "Process rank: %s, device: %s, n_gpu: %s, distributed training: %s, 16-bits training: %s",
        args.local_rank,
        device,
        args.n_gpu,
        bool(args.local_rank != -1),
        args.fp16,
    )

    # Set seed
    set_seed(args)

    # Load pretrained model and tokenizer
    if args.local_rank not in [-1, 0]:
        # Make sure only the first process in distributed training will download model & vocab
        torch.distributed.barrier()

    args.model_type = args.model_type.lower()
    config = AutoConfig.from_pretrained(
        args.config_name if args.config_name else args.model_name_or_path,
        cache_dir=args.cache_dir if args.cache_dir else None,
    )
    tokenizer = AutoTokenizer.from_pretrained(
        args.tokenizer_name if args.tokenizer_name else args.model_name_or_path,
        do_lower_case=args.do_lower_case,
        cache_dir=args.cache_dir if args.cache_dir else None,
    )
    model = AutoModelWithHeads.from_pretrained(
        args.model_name_or_path,
        from_tf=bool(".ckpt" in args.model_name_or_path),
        config=config,
        cache_dir=args.cache_dir if args.cache_dir else None,
    )
    if "squad" not in model.config.prediction_heads:
        model.add_qa_head("squad", num_labels=config.num_labels)

    # Setup adapters
    if args.train_adapter:
        task_name = "squad2" if args.version_2_with_negative else "squad1"
        # check if adapter already exists, otherwise add it
        if task_name not in model.config.adapters.adapter_list(AdapterType.text_task):
            # resolve the adapter config
            adapter_config = AdapterConfig.load(
                args.adapter_config,
                non_linearity=args.adapter_non_linearity,
                reduction_factor=args.adapter_reduction_factor,
            )
            # load a pre-trained from Hub if specified
            if args.load_adapter:
                model.load_adapter(
                    args.load_adapter, AdapterType.text_task, config=adapter_config, load_as=task_name,
                )
            # otherwise, add a fresh adapter
            else:
                model.add_adapter(task_name, AdapterType.text_task, config=adapter_config)
        # optionally load a pre-trained language adapter
        if args.load_lang_adapter:
            # resolve the language adapter config
            lang_adapter_config = AdapterConfig.load(
                args.lang_adapter_config,
                non_linearity=args.lang_adapter_non_linearity,
                reduction_factor=args.lang_adapter_reduction_factor,
            )
            # load the language adapter from Hub
            lang_adapter_name = model.load_adapter(
                args.load_lang_adapter, AdapterType.text_lang, config=lang_adapter_config, load_as=args.language,
            )
        else:
            lang_adapter_name = None
        # Freeze all model weights except of those of this adapter
        model.train_adapter([task_name])
        # Set the adapters to be used in every forward pass
        if lang_adapter_name:
            model.set_active_adapters([lang_adapter_name, task_name])
        else:
            model.set_active_adapters([task_name])

    if args.local_rank == 0:
        # Make sure only the first process in distributed training will download model & vocab
        torch.distributed.barrier()

    model.to(args.device)

    logger.info("Training/evaluation parameters %s", args)

    # Before we do anything with models, we want to ensure that we get fp16 execution of torch.einsum if
    # args.fp16 is set.Otherwise it'll default to "promote" mode, and we'll get fp32 operations.
    # Note that running `--fp16_opt_level="O2"` will remove the need for this code, but it is still valid.
    if args.fp16:
        try:
            import apex

            apex.amp.register_half_function(torch, "einsum")
        except ImportError:
            raise ImportError("Please install apex from https://www.github.com/nvidia/apex to use fp16 training.")

    # Training
    if args.do_train:
        train_dataset = load_and_cache_examples(args, tokenizer, evaluate=False, output_examples=False)
        global_step, tr_loss = train(args, train_dataset, model, tokenizer)
        logger.info(" global_step = %s, average loss = %s", global_step, tr_loss)

    # Save the trained model and the tokenizer
    if args.do_train and (args.local_rank == -1 or torch.distributed.get_rank() == 0):
        # Create output directory if needed
        if not os.path.exists(args.output_dir) and args.local_rank in [-1, 0]:
            os.makedirs(args.output_dir)

        logger.info("Saving model checkpoint to %s", args.output_dir)
        # Save a trained model, configuration and tokenizer using `save_pretrained()`.
        # They can then be reloaded using `from_pretrained()`
        # Take care of distributed/parallel training
        model_to_save = model.module if hasattr(model, "module") else model
        if args.train_adapter:
            model_to_save.save_all_adapters(args.output_dir)
        else:
            model_to_save.save_pretrained(args.output_dir)
        tokenizer.save_pretrained(args.output_dir)

        # Good practice: save your training arguments together with the trained model
        torch.save(args, os.path.join(args.output_dir, "training_args.bin"))

        # Load a trained model and vocabulary that you have fine-tuned
        if not args.train_adapter:
            model = AutoModelWithHeads.from_pretrained(args.output_dir)  # , force_download=True)
            model.to(args.device)

    # Evaluation - we can ask to evaluate all the checkpoints (sub-directories) in a directory
    results = {}
    if args.do_eval and args.local_rank in [-1, 0]:
        if args.do_train:
            logger.info("Loading checkpoints saved during training for evaluation")
            checkpoints = [args.output_dir]
            if args.eval_all_checkpoints:
                if args.train_adapter:
                    checkpoints = set(
                        os.path.dirname(os.path.dirname(c))
                        for c in sorted(glob.glob(args.output_dir + "/**/" + "pytorch_adapter.bin", recursive=True,))
                    )
                else:
                    checkpoints = list(
                        os.path.dirname(c)
                        for c in sorted(glob.glob(args.output_dir + "/**/" + WEIGHTS_NAME, recursive=True))
                    )
                logging.getLogger("transformers.modeling_utils").setLevel(logging.WARN)  # Reduce model loading logs
        else:
            logger.info("Loading checkpoint %s for evaluation", args.model_name_or_path)
            checkpoints = [args.model_name_or_path]

        logger.info("Evaluate the following checkpoints: %s", checkpoints)

        for checkpoint in checkpoints:
            # Reload the adapters / model
            global_step = checkpoint.split("-")[-1] if len(checkpoints) > 1 and "-" in checkpoint else ""
            if args.train_adapter:
                model.load_adapter(
                    os.path.join(checkpoint, task_name) if args.do_train else args.load_task_adapter,
                    AdapterType.text_task,
                    load_as=task_name,
                )
                if args.language:
                    lang_adapter_name = model.load_adapter(
                        os.path.join(checkpoint, args.language) if args.do_train else args.load_lang_adapter,
                        AdapterType.text_lang,
                        load_as=args.language,
                    )
                else:
                    lang_adapter_name = None
                if lang_adapter_name:
                    model.set_active_adapters([lang_adapter_name, task_name])
                else:
                    model.set_active_adapters([task_name])
            else:
                model = AutoModelWithHeads.from_pretrained(checkpoint)  # , force_download=True)
                model.to(args.device)

            # Evaluate
            result = evaluate(args, model, tokenizer, prefix=global_step)

            result = dict((k + ("_{}".format(global_step) if global_step else ""), v) for k, v in result.items())
            results.update(result)

    logger.info("Results: {}".format(results))
    with open(os.path.join(args.output_dir, "results.txt"), "w") as f:
        for key, value in results.items():
            f.write("%s = %s\n" % (key, value))
    return results


if __name__ == "__main__":
    main()<|MERGE_RESOLUTION|>--- conflicted
+++ resolved
@@ -192,13 +192,7 @@
                 "input_ids": batch[0],
                 "attention_mask": batch[1],
                 "token_type_ids": batch[2],
-<<<<<<< HEAD
                 "labels": [batch[3], batch[4]],
-                "adapter_names": adapter_names,
-=======
-                "start_positions": batch[3],
-                "end_positions": batch[4],
->>>>>>> 899bba2c
             }
 
             if args.model_type in ["xlm", "roberta", "distilbert", "camembert"]:
@@ -244,8 +238,7 @@
                 if args.local_rank in [-1, 0] and args.logging_steps > 0 and global_step % args.logging_steps == 0:
                     # Only evaluate when single GPU otherwise metrics may not average well
                     if args.local_rank == -1 and args.evaluate_during_training:
-<<<<<<< HEAD
-                        results = evaluate(args, model, tokenizer, adapter_names=adapter_names)
+                        results = evaluate(args, model, tokenizer)
                         if args.patience > 0:
                             # Keep track of best loss to determine if we should stop early
                             eval_score = results[args.early_stopping_metric]
@@ -258,9 +251,6 @@
                                     logger.info(
                                         f"Patience threshold ({args.patience}) exceeded, stopping training"
                                     )
-=======
-                        results = evaluate(args, model, tokenizer)
->>>>>>> 899bba2c
                         for key, value in results.items():
                             tb_writer.add_scalar("eval_{}".format(key), value, global_step)
                     tb_writer.add_scalar("lr", scheduler.get_lr()[0], global_step)
@@ -304,7 +294,6 @@
     return global_step, tr_loss / global_step
 
 
-<<<<<<< HEAD
 def _compare_scores(args, current, best):
     if "loss" in args.early_stopping_metric:
         return current < best
@@ -312,10 +301,7 @@
         return current > best
 
 
-def evaluate(args, model, tokenizer, prefix="", adapter_names=None):
-=======
 def evaluate(args, model, tokenizer, prefix=""):
->>>>>>> 899bba2c
     dataset, examples, features = load_and_cache_examples(args, tokenizer, evaluate=True, output_examples=True)
 
     if not os.path.exists(args.output_dir) and args.local_rank in [-1, 0]:
