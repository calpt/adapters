<!---
Copyright 2020 The HuggingFace Team. All rights reserved.

<<<<<<< HEAD
Version 2.9 of `transformers` introduced a new [`Trainer`](https://github.com/adapter-hub/adapter-transformers/blob/master/src/transformers/trainer.py) class for PyTorch, and its equivalent [`TFTrainer`](https://github.com/adapter-hub/adapter-transformers/blob/master/src/transformers/trainer_tf.py) for TF 2.
Running the examples requires PyTorch 1.3.1+ or TensorFlow 2.2+.

Here is the list of all our examples:
- **grouped by task** (all official examples work for multiple models)
- with information on whether support for training **Adapters** has been added to one of the example scripts (currently PyTorch only)
- with information on whether they are **built on top of `Trainer`/`TFTrainer`** (if not, they still work, they might just lack some features),
- whether or not they leverage the [🤗 Datasets](https://github.com/huggingface/datasets) library.

**Note**: For more information on training Adapters, please refer to the [Training section in the Adapter-Hub documentation](https://docs.adapterhub.ml/training).


## The Big Table of Tasks

| Task | Example datasets | Adapter support (pytorch) | Trainer support | TFTrainer support | 🤗 Datasets
|---|---|:---:|:---:|:---:|:---:|
| [**`language-modeling`**](https://github.com/huggingface/transformers/tree/master/examples/language-modeling)       | Raw text        | ✅ | ✅ | -  | ✅
| [**`text-classification`**](https://github.com/huggingface/transformers/tree/master/examples/text-classification)   | GLUE, XNLI      | ✅ | ✅ | ✅ | ✅
| [**`token-classification`**](https://github.com/huggingface/transformers/tree/master/examples/token-classification) | CoNLL NER       | ✅|  ✅ | ✅ | ✅
| [**`multiple-choice`**](https://github.com/huggingface/transformers/tree/master/examples/multiple-choice)           | SWAG, RACE, ARC | ✅ | ✅ | ✅ | -
| [**`question-answering`**](https://github.com/huggingface/transformers/tree/master/examples/question-answering)     | SQuAD           | ✅| ✅ | ✅ | -
| [**`text-generation`**](https://github.com/huggingface/transformers/tree/master/examples/text-generation)           | -               | - | n/a | n/a | -
| [**`distillation`**](https://github.com/huggingface/transformers/tree/master/examples/distillation)                 | All             | - | - | -  | -
| [**`summarization`**](https://github.com/huggingface/transformers/tree/master/examples/seq2seq)                     | CNN/Daily Mail  | - | ✅  | - | -
| [**`translation`**](https://github.com/huggingface/transformers/tree/master/examples/seq2seq)                       | WMT             | - | ✅  | - | -
| [**`bertology`**](https://github.com/huggingface/transformers/tree/master/examples/bertology)                       | -               | - | - | - | -
| [**`adversarial`**](https://github.com/huggingface/transformers/tree/master/examples/adversarial)                   | HANS            | - | ✅ | - | -


<br>
=======
Licensed under the Apache License, Version 2.0 (the "License");
you may not use this file except in compliance with the License.
You may obtain a copy of the License at

    http://www.apache.org/licenses/LICENSE-2.0

Unless required by applicable law or agreed to in writing, software
distributed under the License is distributed on an "AS IS" BASIS,
WITHOUT WARRANTIES OR CONDITIONS OF ANY KIND, either express or implied.
See the License for the specific language governing permissions and
limitations under the License.
-->

# Examples

This folder contains actively maintained examples of use of 🤗 Transformers organized along NLP tasks. If you are looking for an example that used to
be in this folder, it may have moved to our [research projects](https://github.com/huggingface/transformers/tree/master/examples/research_projects) subfolder (which contains frozen snapshots of research projects).
>>>>>>> bfa4ccf7

## Important note

**Important**

To make sure you can successfully run the latest versions of the example scripts, you have to **install the library from source** and install some example-specific requirements. To do this, execute the following steps in a new virtual environment:
```bash
git clone https://github.com/adapter-hub/adapter-transformers
cd transformers
pip install .
```
Then cd in the example folder of your choice and run
```bash
pip install -r requirements.txt
```

Alternatively, you can run the version of the examples as they were for your current version of Transformers via (for instance with v3.5.1):
```bash
git checkout tags/v3.5.1
```

<<<<<<< HEAD
=======
## The Big Table of Tasks

Here is the list of all our examples:
- with information on whether they are **built on top of `Trainer`/`TFTrainer`** (if not, they still work, they might
  just lack some features),
- whether or not they leverage the [🤗 Datasets](https://github.com/huggingface/datasets) library.
- links to **Colab notebooks** to walk through the scripts and run them easily,
<!--
Coming soon!
- links to **Cloud deployments** to be able to deploy large-scale trainings in the Cloud with little to no setup.
-->

| Task | Example datasets | Trainer support | TFTrainer support | 🤗 Datasets | Colab
|---|---|:---:|:---:|:---:|:---:|
| [**`language-modeling`**](https://github.com/huggingface/transformers/tree/master/examples/language-modeling)       | Raw text        | ✅ | -  | ✅ | [![Open In Colab](https://colab.research.google.com/assets/colab-badge.svg)](https://colab.research.google.com/github/huggingface/blog/blob/master/notebooks/01_how_to_train.ipynb)
| [**`multiple-choice`**](https://github.com/huggingface/transformers/tree/master/examples/multiple-choice)           | SWAG, RACE, ARC | ✅ | ✅ | - | [![Open In Colab](https://colab.research.google.com/assets/colab-badge.svg)](https://colab.research.google.com/github/ViktorAlm/notebooks/blob/master/MPC_GPU_Demo_for_TF_and_PT.ipynb)
| [**`question-answering`**](https://github.com/huggingface/transformers/tree/master/examples/question-answering)     | SQuAD           | ✅ | ✅ | ✅ | [![Open In Colab](https://colab.research.google.com/assets/colab-badge.svg)](https://github.com/huggingface/notebooks/blob/master/examples/question_answering.ipynb)
| [**`summarization`**](https://github.com/huggingface/transformers/tree/master/examples/seq2seq)                     | CNN/Daily Mail  | ✅  | - | - | -
| [**`text-classification`**](https://github.com/huggingface/transformers/tree/master/examples/text-classification)   | GLUE, XNLI      | ✅ | ✅ | ✅ | [![Open In Colab](https://colab.research.google.com/assets/colab-badge.svg)](https://github.com/huggingface/notebooks/blob/master/examples/text_classification.ipynb)
| [**`text-generation`**](https://github.com/huggingface/transformers/tree/master/examples/text-generation)           | -               | n/a | n/a | - | [![Open In Colab](https://colab.research.google.com/assets/colab-badge.svg)](https://colab.research.google.com/github/huggingface/blog/blob/master/notebooks/02_how_to_generate.ipynb)
| [**`token-classification`**](https://github.com/huggingface/transformers/tree/master/examples/token-classification) | CoNLL NER       | ✅ | ✅ | ✅ | [![Open In Colab](https://colab.research.google.com/assets/colab-badge.svg)](https://github.com/huggingface/notebooks/blob/master/examples/token_classification.ipynb)
| [**`translation`**](https://github.com/huggingface/transformers/tree/master/examples/seq2seq)                       | WMT             | ✅  | - | - | -


<!--
## One-click Deploy to Cloud (wip)

**Coming soon!**
-->

>>>>>>> bfa4ccf7
## Running on TPUs

When using Tensorflow, TPUs are supported out of the box as a `tf.distribute.Strategy`.

When using PyTorch, we support TPUs thanks to `pytorch/xla`. For more context and information on how to setup your TPU environment refer to Google's documentation and to the
very detailed [pytorch/xla README](https://github.com/pytorch/xla/blob/master/README.md).

In this repo, we provide a very simple launcher script named [xla_spawn.py](https://github.com/huggingface/transformers/tree/master/examples/xla_spawn.py) that lets you run our example scripts on multiple TPU cores without any boilerplate.
Just pass a `--num_cores` flag to this script, then your regular training script with its arguments (this is similar to the `torch.distributed.launch` helper for torch.distributed). 
Note that this approach does not work for examples that use `pytorch-lightning`.

For example for `run_glue`:

```bash
python examples/xla_spawn.py --num_cores 8 \
	examples/text-classification/run_glue.py \
	--model_name_or_path bert-base-cased \
	--task_name mnli \
	--data_dir ./data/glue_data/MNLI \
	--output_dir ./models/tpu \
	--overwrite_output_dir \
	--do_train \
	--do_eval \
	--num_train_epochs 1 \
	--save_steps 20000
```

Feedback and more use cases and benchmarks involving TPUs are welcome, please share with the community.

## Logging & Experiment tracking

You can easily log and monitor your runs code. The following are currently supported:

* [TensorBoard](https://www.tensorflow.org/tensorboard)
* [Weights & Biases](https://docs.wandb.com/library/integrations/huggingface)
* [Comet ML](https://www.comet.ml/docs/python-sdk/huggingface/)

### Weights & Biases

To use Weights & Biases, install the wandb package with:

```bash
pip install wandb
```

Then log in the command line:

```bash
wandb login
```

If you are in Jupyter or Colab, you should login with:

```python
import wandb
wandb.login()
```

Whenever you use `Trainer` or `TFTrainer` classes, your losses, evaluation metrics, model topology and gradients (for `Trainer` only) will automatically be logged.

When using 🤗 Transformers with PyTorch Lightning, runs can be tracked through `WandbLogger`. Refer to related [documentation & examples](https://docs.wandb.com/library/integrations/lightning).

### Comet.ml

To use `comet_ml`, install the Python package with:

```bash
pip install comet_ml
```

or if in a Conda environment:

```bash
conda install -c comet_ml -c anaconda -c conda-forge comet_ml
```<|MERGE_RESOLUTION|>--- conflicted
+++ resolved
@@ -1,38 +1,6 @@
 <!---
 Copyright 2020 The HuggingFace Team. All rights reserved.
 
-<<<<<<< HEAD
-Version 2.9 of `transformers` introduced a new [`Trainer`](https://github.com/adapter-hub/adapter-transformers/blob/master/src/transformers/trainer.py) class for PyTorch, and its equivalent [`TFTrainer`](https://github.com/adapter-hub/adapter-transformers/blob/master/src/transformers/trainer_tf.py) for TF 2.
-Running the examples requires PyTorch 1.3.1+ or TensorFlow 2.2+.
-
-Here is the list of all our examples:
-- **grouped by task** (all official examples work for multiple models)
-- with information on whether support for training **Adapters** has been added to one of the example scripts (currently PyTorch only)
-- with information on whether they are **built on top of `Trainer`/`TFTrainer`** (if not, they still work, they might just lack some features),
-- whether or not they leverage the [🤗 Datasets](https://github.com/huggingface/datasets) library.
-
-**Note**: For more information on training Adapters, please refer to the [Training section in the Adapter-Hub documentation](https://docs.adapterhub.ml/training).
-
-
-## The Big Table of Tasks
-
-| Task | Example datasets | Adapter support (pytorch) | Trainer support | TFTrainer support | 🤗 Datasets
-|---|---|:---:|:---:|:---:|:---:|
-| [**`language-modeling`**](https://github.com/huggingface/transformers/tree/master/examples/language-modeling)       | Raw text        | ✅ | ✅ | -  | ✅
-| [**`text-classification`**](https://github.com/huggingface/transformers/tree/master/examples/text-classification)   | GLUE, XNLI      | ✅ | ✅ | ✅ | ✅
-| [**`token-classification`**](https://github.com/huggingface/transformers/tree/master/examples/token-classification) | CoNLL NER       | ✅|  ✅ | ✅ | ✅
-| [**`multiple-choice`**](https://github.com/huggingface/transformers/tree/master/examples/multiple-choice)           | SWAG, RACE, ARC | ✅ | ✅ | ✅ | -
-| [**`question-answering`**](https://github.com/huggingface/transformers/tree/master/examples/question-answering)     | SQuAD           | ✅| ✅ | ✅ | -
-| [**`text-generation`**](https://github.com/huggingface/transformers/tree/master/examples/text-generation)           | -               | - | n/a | n/a | -
-| [**`distillation`**](https://github.com/huggingface/transformers/tree/master/examples/distillation)                 | All             | - | - | -  | -
-| [**`summarization`**](https://github.com/huggingface/transformers/tree/master/examples/seq2seq)                     | CNN/Daily Mail  | - | ✅  | - | -
-| [**`translation`**](https://github.com/huggingface/transformers/tree/master/examples/seq2seq)                       | WMT             | - | ✅  | - | -
-| [**`bertology`**](https://github.com/huggingface/transformers/tree/master/examples/bertology)                       | -               | - | - | - | -
-| [**`adversarial`**](https://github.com/huggingface/transformers/tree/master/examples/adversarial)                   | HANS            | - | ✅ | - | -
-
-
-<br>
-=======
 Licensed under the Apache License, Version 2.0 (the "License");
 you may not use this file except in compliance with the License.
 You may obtain a copy of the License at
@@ -50,7 +18,6 @@
 
 This folder contains actively maintained examples of use of 🤗 Transformers organized along NLP tasks. If you are looking for an example that used to
 be in this folder, it may have moved to our [research projects](https://github.com/huggingface/transformers/tree/master/examples/research_projects) subfolder (which contains frozen snapshots of research projects).
->>>>>>> bfa4ccf7
 
 ## Important note
 
@@ -72,8 +39,6 @@
 git checkout tags/v3.5.1
 ```
 
-<<<<<<< HEAD
-=======
 ## The Big Table of Tasks
 
 Here is the list of all our examples:
@@ -104,7 +69,6 @@
 **Coming soon!**
 -->
 
->>>>>>> bfa4ccf7
 ## Running on TPUs
 
 When using Tensorflow, TPUs are supported out of the box as a `tf.distribute.Strategy`.
