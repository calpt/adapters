<!---
Copyright 2020 The HuggingFace Team. All rights reserved.

Licensed under the Apache License, Version 2.0 (the "License");
you may not use this file except in compliance with the License.
You may obtain a copy of the License at

    http://www.apache.org/licenses/LICENSE-2.0

Unless required by applicable law or agreed to in writing, software
distributed under the License is distributed on an "AS IS" BASIS,
WITHOUT WARRANTIES OR CONDITIONS OF ANY KIND, either express or implied.
See the License for the specific language governing permissions and
limitations under the License.
-->

# Text classification examples

## PyTorch version

Based on the script [`run_glue.py`](https://github.com/huggingface/transformers/blob/master/examples/text-classification/run_glue.py).

Fine-tuning the library models for sequence classification on the GLUE benchmark: [General Language Understanding
Evaluation](https://gluebenchmark.com/). This script can fine-tune any of the models on the [hub](https://huggingface.co/models)
and can also be used for your own data in a csv or a JSON file (the script might need some tweaks in that case, refer
to the comments inside for help).

GLUE is made up of a total of 9 different tasks. Here is how to run the script on one of them:

```bash
export TASK_NAME=mrpc

python run_glue.py \
  --model_name_or_path bert-base-cased \
  --task_name $TASK_NAME \
  --do_train \
  --do_eval \
  --max_seq_length 128 \
  --per_device_train_batch_size 32 \
  --learning_rate 2e-5 \
  --num_train_epochs 3 \
  --output_dir /tmp/$TASK_NAME/
```

where task name can be one of cola, sst2, mrpc, stsb, qqp, mnli, qnli, rte, wnli.

We get the following results on the dev set of the benchmark with the previous commands (with an exception for MRPC and
WNLI which are tiny and where we used 5 epochs isntead of 3). Trainings are seeded so you should obtain the same
results with PyTorch 1.6.0 (and close results with different versions), training times are given for information (a
single Titan RTX was used):

| Task  | Metric                       | Result      | Training time |
|-------|------------------------------|-------------|---------------|
| CoLA  | Matthew's corr               | 56.53       | 3:17          |
| SST-2 | Accuracy                     | 92.32       | 26:06         |
| MRPC  | F1/Accuracy                  | 88.85/84.07 | 2:21          |
| STS-B | Person/Spearman corr.        | 88.64/88.48 | 2:13          |
| QQP   | Accuracy/F1                  | 90.71/87.49 | 2:22:26       |
| MNLI  | Matched acc./Mismatched acc. | 83.91/84.10 | 2:35:23       |
| QNLI  | Accuracy                     | 90.66       | 40:57         |
| RTE   | Accuracy                     | 65.70       | 57            |
| WNLI  | Accuracy                     | 56.34       | 24            |

Some of these results are significantly different from the ones reported on the test set of GLUE benchmark on the
website. For QQP and WNLI, please refer to [FAQ #12](https://gluebenchmark.com/faq) on the website.

### Mixed precision training

If you have a GPU with mixed precision capabilities (architecture Pascal or more recent), you can use mixed precision
training with PyTorch 1.6.0 or latest, or by installing the [Apex](https://github.com/NVIDIA/apex) library for previous
versions. Just add the flag `--fp16` to your command launching one of the scripts mentioned above!

Using mixed precision training usually results in 2x-speedup for training with the same final results:

| Task  | Metric                       | Result      | Training time | Result (FP16) | Training time (FP16) |
|-------|------------------------------|-------------|---------------|---------------|----------------------|
| CoLA  | Matthew's corr               | 56.53       | 3:17          | 56.78         | 1:41                 |
| SST-2 | Accuracy                     | 92.32       | 26:06         | 91.74         | 13:11                |
| MRPC  | F1/Accuracy                  | 88.85/84.07 | 2:21          | 88.12/83.58   | 1:10                 |
| STS-B | Person/Spearman corr.        | 88.64/88.48 | 2:13          | 88.71/88.55   | 1:08                 |
| QQP   | Accuracy/F1                  | 90.71/87.49 | 2:22:26       | 90.67/87.43   | 1:11:54              |
| MNLI  | Matched acc./Mismatched acc. | 83.91/84.10 | 2:35:23       | 84.04/84.06   | 1:17:06              |
| QNLI  | Accuracy                     | 90.66       | 40:57         | 90.96         | 20:16                |
| RTE   | Accuracy                     | 65.70       | 57            | 65.34         | 29                   |
| WNLI  | Accuracy                     | 56.34       | 24            | 56.34         | 12                   |


# Run TensorFlow 2.0 version

Based on the script [`run_tf_glue.py`](https://github.com/huggingface/transformers/blob/master/examples/text-classification/run_tf_glue.py).

Fine-tuning the library TensorFlow 2.0 Bert model for sequence classification on the  MRPC task of the GLUE benchmark: [General Language Understanding Evaluation](https://gluebenchmark.com/).

This script has an option for mixed precision (Automatic Mixed Precision / AMP) to run models on Tensor Cores (NVIDIA Volta/Turing GPUs) and future hardware and an option for XLA, which uses the XLA compiler to reduce model runtime.
Options are toggled using `USE_XLA` or `USE_AMP` variables in the script.
These options and the below benchmark are provided by @tlkh.

Quick benchmarks from the script (no other modifications):

| GPU    | Mode | Time (2nd epoch) | Val Acc (3 runs) |
| --------- | -------- | ----------------------- | ----------------------|
| Titan V | FP32 | 41s | 0.8438/0.8281/0.8333 |
| Titan V | AMP | 26s | 0.8281/0.8568/0.8411 |
| V100    | FP32 | 35s | 0.8646/0.8359/0.8464 |
| V100    | AMP | 22s | 0.8646/0.8385/0.8411 |
| 1080 Ti | FP32 | 55s | - |

Mixed precision (AMP) reduces the training time considerably for the same hardware and hyper-parameters (same batch size was used).


## Run generic text classification script in TensorFlow

The script [run_tf_text_classification.py](https://github.com/huggingface/transformers/blob/master/examples/text-classification/run_tf_text_classification.py) allows users to run a text classification on their own CSV files. For now there are few restrictions, the CSV files must have a header corresponding to the column names and not more than three columns: one column for the id, one column for the text and another column for a second piece of text in case of an entailment classification for example.

To use the script, one as to run the following command line:
```bash
python run_tf_text_classification.py \
  --train_file train.csv \ ### training dataset file location (mandatory if running with --do_train option)
  --dev_file dev.csv \ ### development dataset file location (mandatory if running with --do_eval option)
  --test_file test.csv \ ### test dataset file location (mandatory if running with --do_predict option)
  --label_column_id 0 \ ### which column corresponds to the labels
  --model_name_or_path bert-base-multilingual-uncased \
  --output_dir model \
  --num_train_epochs 4 \
  --per_device_train_batch_size 16 \
  --per_device_eval_batch_size 32 \
  --do_train \
  --do_eval \
  --do_predict \
  --logging_steps 10 \
  --evaluation_strategy steps \
  --save_steps 10 \
  --overwrite_output_dir \
  --max_seq_length 128
```

<<<<<<< HEAD
# Run PyTorch version

Based on the script [`run_glue.py`](https://github.com/huggingface/transformers/blob/master/examples/text-classification/run_glue.py).

Fine-tuning the library models for sequence classification on the GLUE benchmark: [General Language Understanding
Evaluation](https://gluebenchmark.com/). This script can fine-tune the following models: BERT, XLM, XLNet and RoBERTa.

GLUE is made up of a total of 9 different tasks. We get the following results on the dev set of the benchmark with an
uncased  BERT base model (the checkpoint `bert-base-uncased`). All experiments ran single V100 GPUs with a total train
batch sizes between 16 and 64. Some of these tasks have a small dataset and training can lead to high variance in the results
between different runs. We report the median on 5 runs (with different seeds) for each of the metrics.

| Task  | Metric                       | Result      |
|-------|------------------------------|-------------|
| CoLA  | Matthew's corr               | 49.23       |
| SST-2 | Accuracy                     | 91.97       |
| MRPC  | F1/Accuracy                  | 89.47/85.29 |
| STS-B | Person/Spearman corr.        | 83.95/83.70 |
| QQP   | Accuracy/F1                  | 88.40/84.31 |
| MNLI  | Matched acc./Mismatched acc. | 80.61/81.08 |
| QNLI  | Accuracy                     | 87.46       |
| RTE   | Accuracy                     | 61.73       |
| WNLI  | Accuracy                     | 45.07       |

Some of these results are significantly different from the ones reported on the test set
of GLUE benchmark on the website. For QQP and WNLI, please refer to [FAQ #12](https://gluebenchmark.com/faq) on the
website.

```bash
export TASK_NAME=MRPC

python run_glue.py \
  --model_name_or_path bert-base-cased \
  --task_name $TASK_NAME \
  --do_train \
  --do_eval \
  --max_seq_length 128 \
  --per_device_train_batch_size 32 \
  --learning_rate 2e-5 \
  --num_train_epochs 3.0 \
  --output_dir /tmp/$TASK_NAME/
```

where task name can be one of CoLA, SST-2, MRPC, STS-B, QQP, MNLI, QNLI, RTE, WNLI.

The dev set results will be present within the text file `eval_results.txt` in the specified output_dir.
In case of MNLI, since there are two separate dev sets (matched and mismatched), there will be a separate
output folder called `/tmp/MNLI-MM/` in addition to `/tmp/MNLI/`.

The code has not been tested with half-precision training with apex on any GLUE task apart from MRPC, MNLI,
CoLA, SST-2. The following section provides details on how to run half-precision training with MRPC. With that being
said, there shouldn’t be any issues in running half-precision training with the remaining GLUE tasks as well,
since the data processor for each task inherits from the base class DataProcessor.

## Training Adapters in PyTorch

Based on scripts `run_glue.py` and `run_glue_alt.py` (using model classes with flexible heads).

[![Open In Colab](https://colab.research.google.com/assets/colab-badge.svg)](https://colab.research.google.com/github/Adapter-Hub/website/blob/master/app/static/notebooks/Adapter_Quickstart_Training.ipynb)

By specifying a few additional, adapter-specific flags, you can easily switch from fine-tuning a full model to training Adapter modules on GLUE:

```bash
export GLUE_DIR=/path/to/glue
export TASK_NAME=MRPC

python run_glue_alt.py \
  --model_name_or_path bert-base-cased \
  --task_name $TASK_NAME \
  --do_train \
  --do_eval \
  --max_seq_length 128 \
  --per_device_train_batch_size 32 \
  --learning_rate 1e-4 \
  --num_train_epochs 10.0 \
  --output_dir /tmp/$TASK_NAME/ \
  --train_adapter \
  --adapter_config houlsby
```

## Running on TPUs in PyTorch

Even when running PyTorch, you can accelerate your workloads on Google's TPUs, using `pytorch/xla`. For information on
how to setup your TPU environment refer to the
[pytorch/xla README](https://github.com/pytorch/xla/blob/master/README.md).

For running your GLUE task on MNLI dataset you can run something like the following form the root of the transformers
repo:

```
python examples/xla_spawn.py \
  --num_cores=8 \
  transformers/examples/text-classification/run_glue.py \
  --do_train \
  --do_eval \
  --task_name=mrpc \
  --num_train_epochs=3 \
  --max_seq_length=128 \
  --learning_rate=5e-5 \
  --output_dir=/tmp/mrpc \
  --overwrite_output_dir \
  --logging_steps=5 \
  --save_steps=5 \
  --tpu_metrics_debug \
  --model_name_or_path=bert-base-cased \
  --per_device_train_batch_size=64 \
  --per_device_eval_batch_size=64
```


#### Using Apex and mixed-precision

Using Apex and 16 bit precision, the fine-tuning on MRPC only takes 27 seconds. First install
[apex](https://github.com/NVIDIA/apex), then run the following example:

```bash

python run_glue.py \
  --model_name_or_path bert-base-cased \
  --task_name MRPC \
  --do_train \
  --do_eval \
  --max_seq_length 128 \
  --per_device_train_batch_size 32 \
  --learning_rate 2e-5 \
  --num_train_epochs 3.0 \
  --output_dir /tmp/mrpc_output/ \
  --fp16
```

#### Distributed training

Here is an example using distributed training on 8 V100 GPUs. The model used is the BERT whole-word-masking and it
reaches F1 > 92 on MRPC.

```bash

python -m torch.distributed.launch \
    --nproc_per_node 8 run_glue.py \
    --model_name_or_path bert-base-cased \
    --task_name mrpc \
    --do_train \
    --do_eval \
    --max_seq_length 128 \
    --per_device_train_batch_size 8 \
    --learning_rate 2e-5 \
    --num_train_epochs 3.0 \
    --output_dir /tmp/mrpc_output/
```

Training with these hyper-parameters gave us the following results:

```bash
acc = 0.8823529411764706
acc_and_f1 = 0.901702786377709
eval_loss = 0.3418912578906332
f1 = 0.9210526315789473
global_step = 174
loss = 0.07231863956341798
```

### MNLI

The following example uses the BERT-large, uncased, whole-word-masking model and fine-tunes it on the MNLI task.

```bash
export GLUE_DIR=/path/to/glue

python -m torch.distributed.launch \
    --nproc_per_node 8 run_glue.py \
    --model_name_or_path bert-base-cased \
    --task_name mnli \
    --do_train \
    --do_eval \
    --max_seq_length 128 \
    --per_device_train_batch_size 8 \
    --learning_rate 2e-5 \
    --num_train_epochs 3.0 \
    --output_dir output_dir \
```

The results  are the following:

```bash
***** Eval results *****
  acc = 0.8679706601466992
  eval_loss = 0.4911287787382479
  global_step = 18408
  loss = 0.04755385363816904

***** Eval results *****
  acc = 0.8747965825874695
  eval_loss = 0.45516540421714036
  global_step = 18408
  loss = 0.04755385363816904
```

# Run PyTorch version using PyTorch-Lightning

Run `bash run_pl.sh` from the `glue` directory. This will also install `pytorch-lightning` and the requirements in
`examples/requirements.txt`. It is a shell pipeline that will automatically download, preprocess the data and run the
specified models. Logs are saved in `lightning_logs` directory.

Pass `--gpus` flag to change the number of GPUs. Default uses 1. At the end, the expected results are:

```
TEST RESULTS {'val_loss': tensor(0.0707), 'precision': 0.852427800698191, 'recall': 0.869537067011978, 'f1': 0.8608974358974358}
```

=======
>>>>>>> 236cc365

## XNLI

Based on the script [`run_xnli.py`](https://github.com/huggingface/transformers/blob/master/examples/text-classification/run_xnli.py).

[XNLI](https://www.nyu.edu/projects/bowman/xnli/) is a crowd-sourced dataset based on [MultiNLI](http://www.nyu.edu/projects/bowman/multinli/). It is an evaluation benchmark for cross-lingual text representations. Pairs of text are labeled with textual entailment annotations for 15 different languages (including both high-resource language such as English and low-resource languages such as Swahili).

#### Fine-tuning on XNLI

This example code fine-tunes mBERT (multi-lingual BERT) on the XNLI dataset. It runs in 106 mins
on a single tesla V100 16GB. The data for XNLI can be downloaded with the following links and should be both saved (and un-zipped) in a
`$XNLI_DIR` directory.

* [XNLI 1.0](https://www.nyu.edu/projects/bowman/xnli/XNLI-1.0.zip)
* [XNLI-MT 1.0](https://dl.fbaipublicfiles.com/XNLI/XNLI-MT-1.0.zip)

```bash
export XNLI_DIR=/path/to/XNLI

python run_xnli.py \
  --model_name_or_path bert-base-multilingual-cased \
  --language de \
  --train_language en \
  --do_train \
  --do_eval \
  --data_dir $XNLI_DIR \
  --per_device_train_batch_size 32 \
  --learning_rate 5e-5 \
  --num_train_epochs 2.0 \
  --max_seq_length 128 \
  --output_dir /tmp/debug_xnli/ \
  --save_steps -1
```

Training with the previously defined hyper-parameters yields the following results on the **test** set:

```bash
acc = 0.7093812375249501
```<|MERGE_RESOLUTION|>--- conflicted
+++ resolved
@@ -15,6 +15,34 @@
 -->
 
 # Text classification examples
+
+## Training Adapters in PyTorch
+
+Based on scripts `run_glue.py` and `run_glue_alt.py` (using model classes with flexible heads).
+
+[![Open In Colab](https://colab.research.google.com/assets/colab-badge.svg)](https://colab.research.google.com/github/Adapter-Hub/website/blob/master/app/static/notebooks/Adapter_Quickstart_Training.ipynb)
+
+By specifying a few additional, adapter-specific flags, you can easily switch from fine-tuning a full model to training Adapter modules on GLUE:
+
+```bash
+export GLUE_DIR=/path/to/glue
+export TASK_NAME=MRPC
+
+python run_glue_alt.py \
+  --model_name_or_path bert-base-cased \
+  --task_name $TASK_NAME \
+  --do_train \
+  --do_eval \
+  --max_seq_length 128 \
+  --per_device_train_batch_size 32 \
+  --learning_rate 1e-4 \
+  --num_train_epochs 10.0 \
+  --output_dir /tmp/$TASK_NAME/ \
+  --train_adapter \
+  --adapter_config houlsby
+```
+
+---
 
 ## PyTorch version
 
@@ -134,218 +162,6 @@
   --max_seq_length 128
 ```
 
-<<<<<<< HEAD
-# Run PyTorch version
-
-Based on the script [`run_glue.py`](https://github.com/huggingface/transformers/blob/master/examples/text-classification/run_glue.py).
-
-Fine-tuning the library models for sequence classification on the GLUE benchmark: [General Language Understanding
-Evaluation](https://gluebenchmark.com/). This script can fine-tune the following models: BERT, XLM, XLNet and RoBERTa.
-
-GLUE is made up of a total of 9 different tasks. We get the following results on the dev set of the benchmark with an
-uncased  BERT base model (the checkpoint `bert-base-uncased`). All experiments ran single V100 GPUs with a total train
-batch sizes between 16 and 64. Some of these tasks have a small dataset and training can lead to high variance in the results
-between different runs. We report the median on 5 runs (with different seeds) for each of the metrics.
-
-| Task  | Metric                       | Result      |
-|-------|------------------------------|-------------|
-| CoLA  | Matthew's corr               | 49.23       |
-| SST-2 | Accuracy                     | 91.97       |
-| MRPC  | F1/Accuracy                  | 89.47/85.29 |
-| STS-B | Person/Spearman corr.        | 83.95/83.70 |
-| QQP   | Accuracy/F1                  | 88.40/84.31 |
-| MNLI  | Matched acc./Mismatched acc. | 80.61/81.08 |
-| QNLI  | Accuracy                     | 87.46       |
-| RTE   | Accuracy                     | 61.73       |
-| WNLI  | Accuracy                     | 45.07       |
-
-Some of these results are significantly different from the ones reported on the test set
-of GLUE benchmark on the website. For QQP and WNLI, please refer to [FAQ #12](https://gluebenchmark.com/faq) on the
-website.
-
-```bash
-export TASK_NAME=MRPC
-
-python run_glue.py \
-  --model_name_or_path bert-base-cased \
-  --task_name $TASK_NAME \
-  --do_train \
-  --do_eval \
-  --max_seq_length 128 \
-  --per_device_train_batch_size 32 \
-  --learning_rate 2e-5 \
-  --num_train_epochs 3.0 \
-  --output_dir /tmp/$TASK_NAME/
-```
-
-where task name can be one of CoLA, SST-2, MRPC, STS-B, QQP, MNLI, QNLI, RTE, WNLI.
-
-The dev set results will be present within the text file `eval_results.txt` in the specified output_dir.
-In case of MNLI, since there are two separate dev sets (matched and mismatched), there will be a separate
-output folder called `/tmp/MNLI-MM/` in addition to `/tmp/MNLI/`.
-
-The code has not been tested with half-precision training with apex on any GLUE task apart from MRPC, MNLI,
-CoLA, SST-2. The following section provides details on how to run half-precision training with MRPC. With that being
-said, there shouldn’t be any issues in running half-precision training with the remaining GLUE tasks as well,
-since the data processor for each task inherits from the base class DataProcessor.
-
-## Training Adapters in PyTorch
-
-Based on scripts `run_glue.py` and `run_glue_alt.py` (using model classes with flexible heads).
-
-[![Open In Colab](https://colab.research.google.com/assets/colab-badge.svg)](https://colab.research.google.com/github/Adapter-Hub/website/blob/master/app/static/notebooks/Adapter_Quickstart_Training.ipynb)
-
-By specifying a few additional, adapter-specific flags, you can easily switch from fine-tuning a full model to training Adapter modules on GLUE:
-
-```bash
-export GLUE_DIR=/path/to/glue
-export TASK_NAME=MRPC
-
-python run_glue_alt.py \
-  --model_name_or_path bert-base-cased \
-  --task_name $TASK_NAME \
-  --do_train \
-  --do_eval \
-  --max_seq_length 128 \
-  --per_device_train_batch_size 32 \
-  --learning_rate 1e-4 \
-  --num_train_epochs 10.0 \
-  --output_dir /tmp/$TASK_NAME/ \
-  --train_adapter \
-  --adapter_config houlsby
-```
-
-## Running on TPUs in PyTorch
-
-Even when running PyTorch, you can accelerate your workloads on Google's TPUs, using `pytorch/xla`. For information on
-how to setup your TPU environment refer to the
-[pytorch/xla README](https://github.com/pytorch/xla/blob/master/README.md).
-
-For running your GLUE task on MNLI dataset you can run something like the following form the root of the transformers
-repo:
-
-```
-python examples/xla_spawn.py \
-  --num_cores=8 \
-  transformers/examples/text-classification/run_glue.py \
-  --do_train \
-  --do_eval \
-  --task_name=mrpc \
-  --num_train_epochs=3 \
-  --max_seq_length=128 \
-  --learning_rate=5e-5 \
-  --output_dir=/tmp/mrpc \
-  --overwrite_output_dir \
-  --logging_steps=5 \
-  --save_steps=5 \
-  --tpu_metrics_debug \
-  --model_name_or_path=bert-base-cased \
-  --per_device_train_batch_size=64 \
-  --per_device_eval_batch_size=64
-```
-
-
-#### Using Apex and mixed-precision
-
-Using Apex and 16 bit precision, the fine-tuning on MRPC only takes 27 seconds. First install
-[apex](https://github.com/NVIDIA/apex), then run the following example:
-
-```bash
-
-python run_glue.py \
-  --model_name_or_path bert-base-cased \
-  --task_name MRPC \
-  --do_train \
-  --do_eval \
-  --max_seq_length 128 \
-  --per_device_train_batch_size 32 \
-  --learning_rate 2e-5 \
-  --num_train_epochs 3.0 \
-  --output_dir /tmp/mrpc_output/ \
-  --fp16
-```
-
-#### Distributed training
-
-Here is an example using distributed training on 8 V100 GPUs. The model used is the BERT whole-word-masking and it
-reaches F1 > 92 on MRPC.
-
-```bash
-
-python -m torch.distributed.launch \
-    --nproc_per_node 8 run_glue.py \
-    --model_name_or_path bert-base-cased \
-    --task_name mrpc \
-    --do_train \
-    --do_eval \
-    --max_seq_length 128 \
-    --per_device_train_batch_size 8 \
-    --learning_rate 2e-5 \
-    --num_train_epochs 3.0 \
-    --output_dir /tmp/mrpc_output/
-```
-
-Training with these hyper-parameters gave us the following results:
-
-```bash
-acc = 0.8823529411764706
-acc_and_f1 = 0.901702786377709
-eval_loss = 0.3418912578906332
-f1 = 0.9210526315789473
-global_step = 174
-loss = 0.07231863956341798
-```
-
-### MNLI
-
-The following example uses the BERT-large, uncased, whole-word-masking model and fine-tunes it on the MNLI task.
-
-```bash
-export GLUE_DIR=/path/to/glue
-
-python -m torch.distributed.launch \
-    --nproc_per_node 8 run_glue.py \
-    --model_name_or_path bert-base-cased \
-    --task_name mnli \
-    --do_train \
-    --do_eval \
-    --max_seq_length 128 \
-    --per_device_train_batch_size 8 \
-    --learning_rate 2e-5 \
-    --num_train_epochs 3.0 \
-    --output_dir output_dir \
-```
-
-The results  are the following:
-
-```bash
-***** Eval results *****
-  acc = 0.8679706601466992
-  eval_loss = 0.4911287787382479
-  global_step = 18408
-  loss = 0.04755385363816904
-
-***** Eval results *****
-  acc = 0.8747965825874695
-  eval_loss = 0.45516540421714036
-  global_step = 18408
-  loss = 0.04755385363816904
-```
-
-# Run PyTorch version using PyTorch-Lightning
-
-Run `bash run_pl.sh` from the `glue` directory. This will also install `pytorch-lightning` and the requirements in
-`examples/requirements.txt`. It is a shell pipeline that will automatically download, preprocess the data and run the
-specified models. Logs are saved in `lightning_logs` directory.
-
-Pass `--gpus` flag to change the number of GPUs. Default uses 1. At the end, the expected results are:
-
-```
-TEST RESULTS {'val_loss': tensor(0.0707), 'precision': 0.852427800698191, 'recall': 0.869537067011978, 'f1': 0.8608974358974358}
-```
-
-=======
->>>>>>> 236cc365
 
 ## XNLI
 
