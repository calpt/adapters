--- conflicted
+++ resolved
@@ -6,13 +6,9 @@
 
 from transformers import (
     ADAPTER_CONFIG_MAP,
-<<<<<<< HEAD
-    BartModel,
-    BertModel,
-=======
     AutoModel,
+    BartConfig,
     BertConfig,
->>>>>>> 0fd8d67c
     BertModelWithHeads,
     DistilBertConfig,
     HoulsbyConfig,
@@ -21,12 +17,7 @@
     PfeifferInvConfig,
     RobertaConfig,
 )
-<<<<<<< HEAD
-from transformers.models.bart.modeling_bart import BartModelWithHeads
-from transformers.testing_utils import require_torch, torch_device
-=======
 from transformers.testing_utils import require_torch
->>>>>>> 0fd8d67c
 
 from .test_modeling_common import ids_tensor
 
@@ -56,6 +47,16 @@
         n_layers=4,
         n_heads=4,
         hidden_dim=37,
+    ),
+    BartConfig: make_config(
+        BartConfig,
+        d_model=16,
+        encoder_layers=2,
+        decoder_layers=2,
+        encoder_attention_heads=4,
+        decoder_attention_heads=4,
+        encoder_ffn_dim=4,
+        decoder_ffn_dim=4,
     ),
 }
 
@@ -76,12 +77,6 @@
 
 @require_torch
 class AdapterModelTest(unittest.TestCase):
-<<<<<<< HEAD
-
-    model_classes = [BertModel, RobertaModel, XLMRobertaModel, DistilBertModel, BartModel]
-
-=======
->>>>>>> 0fd8d67c
     def test_add_adapter(self):
         for config in MODELS_WITH_ADAPTERS.values():
             model = AutoModel.from_config(config())
@@ -202,163 +197,6 @@
 
 
 @require_torch
-<<<<<<< HEAD
-class PredictionHeadModelTest(unittest.TestCase):
-
-    model_classes = [BertModelWithHeads, RobertaModelWithHeads, DistilBertModelWithHeads, BartModelWithHeads]
-    batch_size = 1
-    seq_length = 128
-
-    def run_prediction_head_test(
-        self, model, compare_model, head_name, input_shape=None, output_shape=(1, 2), label_dict=None
-    ):
-        # first, check if the head is actually correctly registered as part of the pt module
-        self.assertTrue(f"heads.{head_name}" in dict(model.named_modules()))
-
-        # save & reload
-        with tempfile.TemporaryDirectory() as temp_dir:
-            model.save_head(temp_dir, head_name)
-
-            compare_model.load_head(temp_dir)
-
-        # check if adapter was correctly loaded
-        self.assertTrue(head_name in compare_model.heads)
-
-        # make a forward pass
-        model.active_head = head_name
-        input_shape = input_shape or (self.batch_size, self.seq_length)
-        in_data = {"input_ids": ids_tensor(input_shape, 1000)}
-        # this is needed e.g. for BART
-        if model.config.eos_token_id is not None:
-            in_data["input_ids"][:, -1] = model.config.eos_token_id
-        if label_dict:
-            for k, v in label_dict.items():
-                in_data[k] = v
-        output1 = model(**in_data)
-        self.assertEqual(output_shape, tuple(output1[1].size()))
-        # check equal output
-        compare_model.active_head = head_name
-        output2 = compare_model(**in_data)
-        self.assertEqual(len(output1), len(output2))
-        self.assertTrue(torch.equal(output1[1], output2[1]))
-
-    def test_classification_head(self):
-        for model_class in self.model_classes:
-            model1, model2 = create_twin_models(model_class)
-
-            with self.subTest(model_class=model_class.__name__):
-                model1.add_classification_head("dummy")
-                label_dict = {}
-                label_dict["labels"] = torch.zeros(self.batch_size, dtype=torch.long, device=torch_device)
-                self.run_prediction_head_test(model1, model2, "dummy", label_dict=label_dict)
-
-    def test_multiple_choice_head(self):
-        for model_class in [cls for cls in self.model_classes if hasattr(cls, "add_multiple_choice_head")]:
-            model1, model2 = create_twin_models(model_class)
-
-            with self.subTest(model_class=model_class.__name__):
-                model1.add_multiple_choice_head("dummy")
-                label_dict = {}
-                label_dict["labels"] = torch.ones(self.batch_size, dtype=torch.long, device=torch_device)
-                self.run_prediction_head_test(
-                    model1, model2, "dummy", input_shape=(self.batch_size, 2, self.seq_length), label_dict=label_dict
-                )
-
-    def test_tagging_head(self):
-        for model_class in [cls for cls in self.model_classes if hasattr(cls, "add_tagging_head")]:
-            model1, model2 = create_twin_models(model_class)
-
-            with self.subTest(model_class=model_class.__name__):
-                model1.add_tagging_head("dummy")
-                label_dict = {}
-                label_dict["labels"] = torch.zeros(
-                    (self.batch_size, self.seq_length), dtype=torch.long, device=torch_device
-                )
-                self.run_prediction_head_test(model1, model2, "dummy", output_shape=(1, 128, 2), label_dict=label_dict)
-
-    def test_qa_head(self):
-        for model_class in [cls for cls in self.model_classes if hasattr(cls, "add_qa_head")]:
-            model1, model2 = create_twin_models(model_class)
-
-            with self.subTest(model_class=model_class.__name__):
-                model1.add_qa_head("dummy")
-                label_dict = {}
-                label_dict["start_positions"] = torch.zeros(self.batch_size, dtype=torch.long, device=torch_device)
-                label_dict["end_positions"] = torch.zeros(self.batch_size, dtype=torch.long, device=torch_device)
-                self.run_prediction_head_test(model1, model2, "dummy", output_shape=(1, 128), label_dict=label_dict)
-
-    def test_adapter_with_head(self):
-        for model_class in self.model_classes:
-            model1, model2 = create_twin_models(model_class)
-
-            with self.subTest(model_class=model_class.__name__):
-                name = "dummy"
-                model1.add_adapter(name)
-                model1.add_classification_head(name, num_labels=3)
-                model1.set_active_adapters(name)
-                with tempfile.TemporaryDirectory() as temp_dir:
-                    model1.save_adapter(temp_dir, name)
-
-                    model2.load_adapter(temp_dir)
-                    model2.set_active_adapters(name)
-                # check equal output
-                in_data = ids_tensor((1, 128), 1000)
-                # this is needed e.g. for BART
-                if model1.config.eos_token_id is not None:
-                    in_data[:, -1] = model1.config.eos_token_id
-
-                output1 = model1(in_data)
-                output2 = model2(in_data)
-                self.assertEqual(len(output1), len(output2))
-                self.assertTrue(torch.equal(output1[0], output2[0]))
-                self.assertEqual(3, output1[0].size()[1])
-
-    def test_adapter_with_head_load_as(self):
-        for model_class in self.model_classes:
-            model1, model2 = create_twin_models(model_class)
-
-            with self.subTest(model_class=model_class.__name__):
-                name = "dummy"
-                model1.add_adapter(name)
-                model1.add_classification_head(name, num_labels=3)
-                model1.set_active_adapters(name)
-                with tempfile.TemporaryDirectory() as temp_dir:
-                    model1.save_adapter(temp_dir, name)
-
-                    # reload using a different name
-                    model2.load_adapter(temp_dir, load_as="new_name")
-                    model2.set_active_adapters("new_name")
-
-                # check equal output
-                in_data = ids_tensor((1, 128), 1000)
-                # this is needed e.g. for BART
-                if model1.config.eos_token_id is not None:
-                    in_data[:, -1] = model1.config.eos_token_id
-
-                output1 = model1(in_data)
-                output2 = model2(in_data)
-                self.assertEqual(len(output1), len(output2))
-                self.assertTrue(torch.equal(output1[0], output2[0]))
-                self.assertEqual(3, output1[0].size()[1])
-
-    def test_load_full_model(self):
-        for model_class in self.model_classes:
-            with self.subTest(model_class=model_class.__name__):
-                model = model_class(model_class.config_class())
-                model.add_qa_head("dummy")
-                true_config = model.get_prediction_heads_config()
-                with tempfile.TemporaryDirectory() as temp_dir:
-                    # save
-                    model.save_pretrained(temp_dir)
-                    # reload
-                    model = model_class.from_pretrained(temp_dir)
-                self.assertIn("dummy", model.heads)
-                self.assertDictEqual(true_config, model.get_prediction_heads_config())
-
-
-@require_torch
-=======
->>>>>>> 0fd8d67c
 class PrefixedAdapterWeightsLoadingTest(unittest.TestCase):
     def test_loading_adapter_weights_with_prefix(self):
         model_base, model_with_head_base = create_twin_models(AutoModel, MODELS_WITH_ADAPTERS[BertConfig])
