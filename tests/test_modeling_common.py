--- conflicted
+++ resolved
@@ -241,17 +241,6 @@
 
             config.gradient_checkpointing = True
             model = model_class(config)
-<<<<<<< HEAD
-            # Model does not have gradient checkpointing activated yet, it will be done at the first forward.
-            self.assertFalse(model.is_gradient_checkpointing)
-
-            model.to(torch_device)
-            inputs = self._prepare_for_class(inputs_dict, model_class, return_labels=True)
-            _ = model(**inputs)
-
-            # Model has gradient checkpointing activated after the first forward.
-=======
->>>>>>> bfa65467
             self.assertTrue(model.is_gradient_checkpointing)
 
     def test_gradient_checkpointing_enable_disable(self):
