--- conflicted
+++ resolved
@@ -324,11 +324,8 @@
         head_mask=None,
         encoder_hidden_states=None,
         encoder_attention_mask=None,
-<<<<<<< HEAD
         output_attentions=False,
-=======
         adapter_names=None,
->>>>>>> ec22eb40
     ):
         self_outputs = self.self(
             hidden_states, attention_mask, head_mask, encoder_hidden_states, encoder_attention_mask, output_attentions,
@@ -389,17 +386,12 @@
         head_mask=None,
         encoder_hidden_states=None,
         encoder_attention_mask=None,
-<<<<<<< HEAD
         output_attentions=False,
+        adapter_names=None,
     ):
         self_attention_outputs = self.attention(
-            hidden_states, attention_mask, head_mask, output_attentions=output_attentions,
-        )
-=======
-        adapter_names=None,
-    ):
-        self_attention_outputs = self.attention(hidden_states, attention_mask, head_mask, adapter_names=adapter_names,)
->>>>>>> ec22eb40
+            hidden_states, attention_mask, head_mask, output_attentions=output_attentions, adapter_names=adapter_names,
+        )
         attention_output = self_attention_outputs[0]
         outputs = self_attention_outputs[1:]  # add self attentions if we output attention weights
 
@@ -425,11 +417,6 @@
     def __init__(self, config):
         super().__init__()
         self.config = config
-<<<<<<< HEAD
-=======
-        self.output_attentions = config.output_attentions
-        self.output_hidden_states = config.output_hidden_states
->>>>>>> ec22eb40
         self.layer = nn.ModuleList([BertLayer(config) for _ in range(config.num_hidden_layers)])
 
     def forward(
@@ -439,12 +426,9 @@
         head_mask=None,
         encoder_hidden_states=None,
         encoder_attention_mask=None,
-<<<<<<< HEAD
         output_attentions=False,
         output_hidden_states=False,
-=======
         adapter_names=None,
->>>>>>> ec22eb40
     ):
         all_hidden_states = ()
         all_attentions = ()
@@ -452,7 +436,6 @@
             if output_hidden_states:
                 all_hidden_states = all_hidden_states + (hidden_states,)
 
-<<<<<<< HEAD
             if getattr(self.config, "gradient_checkpointing", False):
 
                 def create_custom_forward(module):
@@ -468,6 +451,7 @@
                     head_mask[i],
                     encoder_hidden_states,
                     encoder_attention_mask,
+                    adapter_names=adapter_names,
                 )
             else:
                 layer_outputs = layer_module(
@@ -477,17 +461,8 @@
                     encoder_hidden_states,
                     encoder_attention_mask,
                     output_attentions,
+                    adapter_names=adapter_names,
                 )
-=======
-            layer_outputs = layer_module(
-                hidden_states,
-                attention_mask,
-                head_mask[i],
-                encoder_hidden_states,
-                encoder_attention_mask,
-                adapter_names=adapter_names,
-            )
->>>>>>> ec22eb40
             hidden_states = layer_outputs[0]
 
             if output_attentions:
@@ -731,12 +706,9 @@
         inputs_embeds=None,
         encoder_hidden_states=None,
         encoder_attention_mask=None,
-<<<<<<< HEAD
         output_attentions=None,
         output_hidden_states=None,
-=======
         adapter_names=None,
->>>>>>> ec22eb40
     ):
         r"""
     Return:
@@ -764,18 +736,15 @@
             Attentions weights after the attention softmax, used to compute the weighted average in the self-attention
             heads.
         """
-<<<<<<< HEAD
         output_attentions = output_attentions if output_attentions is not None else self.config.output_attentions
         output_hidden_states = (
             output_hidden_states if output_hidden_states is not None else self.config.output_hidden_states
         )
-=======
         # override the default active adapters with those passed in the method call
         adapter_names = adapter_names or self.active_adapters
         # some warnings if we don't use available adapters
         if not adapter_names and self.has_adapters():
             logger.warning("There are adapters available but none are passed to model.forward")
->>>>>>> ec22eb40
 
         if input_ids is not None and inputs_embeds is not None:
             raise ValueError("You cannot specify both input_ids and inputs_embeds at the same time")
@@ -832,12 +801,9 @@
             head_mask=head_mask,
             encoder_hidden_states=encoder_hidden_states,
             encoder_attention_mask=encoder_extended_attention_mask,
-<<<<<<< HEAD
             output_attentions=output_attentions,
             output_hidden_states=output_hidden_states,
-=======
             adapter_names=adapter_names,
->>>>>>> ec22eb40
         )
         sequence_output = encoder_outputs[0]
         pooled_output = self.pooler(sequence_output)
@@ -923,13 +889,10 @@
         inputs_embeds=None,
         labels=None,
         next_sentence_label=None,
-<<<<<<< HEAD
         output_attentions=None,
         output_hidden_states=None,
+        adapter_names=None,
         **kwargs
-=======
-        adapter_names=None,
->>>>>>> ec22eb40
     ):
         r"""
         labels (``torch.LongTensor`` of shape ``(batch_size, sequence_length)``, `optional`, defaults to :obj:`None`):
@@ -996,12 +959,9 @@
             position_ids=position_ids,
             head_mask=head_mask,
             inputs_embeds=inputs_embeds,
-<<<<<<< HEAD
             output_attentions=output_attentions,
             output_hidden_states=output_hidden_states,
-=======
             adapter_names=adapter_names,
->>>>>>> ec22eb40
         )
 
         sequence_output, pooled_output = outputs[:2]
@@ -1028,15 +988,10 @@
         return outputs  # (loss), prediction_scores, seq_relationship_score, (hidden_states), (attentions)
 
 
-<<<<<<< HEAD
 @add_start_docstrings(
     """Bert Model with a `language modeling` head on top for CLM fine-tuning. """, BERT_START_DOCSTRING
 )
-class BertLMHeadModel(BertPreTrainedModel):
-=======
-@add_start_docstrings("""Bert Model with a `language modeling` head on top. """, BERT_START_DOCSTRING)
-class BertForMaskedLM(ModelWithHeadsAdaptersMixin, BertPreTrainedModel):
->>>>>>> ec22eb40
+class BertLMHeadModel(ModelWithHeadsAdaptersMixin, BertPreTrainedModel):
     def __init__(self, config):
         super().__init__(config)
         assert config.is_decoder, "If you want to use `BertLMHeadModel` as a standalone, add `is_decoder=True`."
@@ -1061,14 +1016,10 @@
         labels=None,
         encoder_hidden_states=None,
         encoder_attention_mask=None,
-<<<<<<< HEAD
         output_attentions=None,
         output_hidden_states=None,
+        adapter_names=None,
         **kwargs
-=======
-        lm_labels=None,
-        adapter_names=None,
->>>>>>> ec22eb40
     ):
         r"""
         labels (:obj:`torch.LongTensor` of shape :obj:`(batch_size, sequence_length)`, `optional`, defaults to :obj:`None`):
@@ -1122,12 +1073,9 @@
             inputs_embeds=inputs_embeds,
             encoder_hidden_states=encoder_hidden_states,
             encoder_attention_mask=encoder_attention_mask,
-<<<<<<< HEAD
             output_attentions=output_attentions,
             output_hidden_states=output_hidden_states,
-=======
             adapter_names=adapter_names,
->>>>>>> ec22eb40
         )
 
         sequence_output = outputs[0]
@@ -1295,12 +1243,9 @@
         head_mask=None,
         inputs_embeds=None,
         next_sentence_label=None,
-<<<<<<< HEAD
         output_attentions=None,
         output_hidden_states=None,
-=======
         adapter_names=None,
->>>>>>> ec22eb40
     ):
         r"""
         next_sentence_label (:obj:`torch.LongTensor` of shape :obj:`(batch_size,)`, `optional`, defaults to :obj:`None`):
@@ -1350,12 +1295,9 @@
             position_ids=position_ids,
             head_mask=head_mask,
             inputs_embeds=inputs_embeds,
-<<<<<<< HEAD
             output_attentions=output_attentions,
             output_hidden_states=output_hidden_states,
-=======
             adapter_names=adapter_names,
->>>>>>> ec22eb40
         )
 
         pooled_output = outputs[1]
@@ -1398,12 +1340,9 @@
         head_mask=None,
         inputs_embeds=None,
         labels=None,
-<<<<<<< HEAD
         output_attentions=None,
         output_hidden_states=None,
-=======
         adapter_names=None,
->>>>>>> ec22eb40
     ):
         r"""
         labels (:obj:`torch.LongTensor` of shape :obj:`(batch_size,)`, `optional`, defaults to :obj:`None`):
@@ -1438,12 +1377,9 @@
             position_ids=position_ids,
             head_mask=head_mask,
             inputs_embeds=inputs_embeds,
-<<<<<<< HEAD
             output_attentions=output_attentions,
             output_hidden_states=output_hidden_states,
-=======
             adapter_names=adapter_names,
->>>>>>> ec22eb40
         )
 
         pooled_output = outputs[1]
@@ -1492,12 +1428,9 @@
         head_mask=None,
         inputs_embeds=None,
         labels=None,
-<<<<<<< HEAD
         output_attentions=None,
         output_hidden_states=None,
-=======
         adapter_names=None,
->>>>>>> ec22eb40
     ):
         r"""
         labels (:obj:`torch.LongTensor` of shape :obj:`(batch_size,)`, `optional`, defaults to :obj:`None`):
@@ -1544,12 +1477,9 @@
             position_ids=position_ids,
             head_mask=head_mask,
             inputs_embeds=inputs_embeds,
-<<<<<<< HEAD
             output_attentions=output_attentions,
             output_hidden_states=output_hidden_states,
-=======
             adapter_names=adapter_names,
->>>>>>> ec22eb40
         )
 
         pooled_output = outputs[1]
@@ -1595,12 +1525,9 @@
         head_mask=None,
         inputs_embeds=None,
         labels=None,
-<<<<<<< HEAD
         output_attentions=None,
         output_hidden_states=None,
-=======
         adapter_names=None,
->>>>>>> ec22eb40
     ):
         r"""
         labels (:obj:`torch.LongTensor` of shape :obj:`(batch_size, sequence_length)`, `optional`, defaults to :obj:`None`):
@@ -1633,12 +1560,9 @@
             position_ids=position_ids,
             head_mask=head_mask,
             inputs_embeds=inputs_embeds,
-<<<<<<< HEAD
             output_attentions=output_attentions,
             output_hidden_states=output_hidden_states,
-=======
             adapter_names=adapter_names,
->>>>>>> ec22eb40
         )
 
         sequence_output = outputs[0]
@@ -1691,12 +1615,9 @@
         inputs_embeds=None,
         start_positions=None,
         end_positions=None,
-<<<<<<< HEAD
         output_attentions=None,
         output_hidden_states=None,
-=======
         adapter_names=None,
->>>>>>> ec22eb40
     ):
         r"""
         start_positions (:obj:`torch.LongTensor` of shape :obj:`(batch_size,)`, `optional`, defaults to :obj:`None`):
@@ -1736,12 +1657,9 @@
             position_ids=position_ids,
             head_mask=head_mask,
             inputs_embeds=inputs_embeds,
-<<<<<<< HEAD
             output_attentions=output_attentions,
             output_hidden_states=output_hidden_states,
-=======
             adapter_names=adapter_names,
->>>>>>> ec22eb40
         )
 
         sequence_output = outputs[0]
