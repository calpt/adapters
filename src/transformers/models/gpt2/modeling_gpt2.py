--- conflicted
+++ resolved
@@ -34,21 +34,11 @@
     is_amp_available = False
 
 from ...activations import ACT2FN
-<<<<<<< HEAD
 from ...adapters.composition import adjust_tensors_for_parallel
 from ...adapters.context import ForwardContext
 from ...adapters.mixins.gpt2 import GPT2DecoderBlockAdaptersMixin, GPT2ModelAdapterMixin
 from ...adapters.model_mixin import ModelWithHeadsAdaptersMixin
 from ...adapters.prefix_tuning import PrefixTuningShim
-from ...file_utils import (
-    ModelOutput,
-    add_code_sample_docstrings,
-    add_start_docstrings,
-    add_start_docstrings_to_model_forward,
-    replace_return_docstrings,
-)
-=======
->>>>>>> d10c30df
 from ...modeling_outputs import (
     BaseModelOutputWithPastAndCrossAttentions,
     CausalLMOutputWithCrossAttentions,
