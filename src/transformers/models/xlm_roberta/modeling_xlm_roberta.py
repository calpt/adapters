# coding=utf-8
# Copyright 2019 Facebook AI Research and the HuggingFace Inc. team.
# Copyright (c) 2018, NVIDIA CORPORATION.  All rights reserved.
#
# Licensed under the Apache License, Version 2.0 (the "License");
# you may not use this file except in compliance with the License.
# You may obtain a copy of the License at
#
#     http://www.apache.org/licenses/LICENSE-2.0
#
# Unless required by applicable law or agreed to in writing, software
# distributed under the License is distributed on an "AS IS" BASIS,
# WITHOUT WARRANTIES OR CONDITIONS OF ANY KIND, either express or implied.
# See the License for the specific language governing permissions and
# limitations under the License.
"""PyTorch XLM-RoBERTa model."""

import math
from typing import List, Optional, Tuple, Union

import torch
import torch.utils.checkpoint
from torch import nn
from torch.nn import BCEWithLogitsLoss, CrossEntropyLoss, MSELoss

from ...activations import ACT2FN, gelu
from ...adapters.composition import adjust_tensors_for_parallel
from ...adapters.context import ForwardContext
from ...adapters.lora import Linear as LoRALinear
from ...adapters.mixins.bert import (
    BertModelAdaptersMixin,
    BertModelWithHeadsAdaptersMixin,
    BertOutputAdaptersMixin,
    BertSelfOutputAdaptersMixin,
)
from ...adapters.prefix_tuning import PrefixTuningShim
from ...modeling_outputs import (
    BaseModelOutputWithPastAndCrossAttentions,
    BaseModelOutputWithPoolingAndCrossAttentions,
    CausalLMOutputWithCrossAttentions,
    MaskedLMOutput,
    MultipleChoiceModelOutput,
    QuestionAnsweringModelOutput,
    SequenceClassifierOutput,
    TokenClassifierOutput,
)
from ...modeling_utils import PreTrainedModel
from ...pytorch_utils import apply_chunking_to_forward, find_pruneable_heads_and_indices, prune_linear_layer
from ...utils import (
    add_code_sample_docstrings,
    add_start_docstrings,
    add_start_docstrings_to_model_forward,
    logging,
    replace_return_docstrings,
)
from .configuration_xlm_roberta import XLMRobertaConfig


logger = logging.get_logger(__name__)

_CHECKPOINT_FOR_DOC = "xlm-roberta-base"
_CONFIG_FOR_DOC = "XLMRobertaConfig"

XLM_ROBERTA_PRETRAINED_MODEL_ARCHIVE_LIST = [
    "xlm-roberta-base",
    "xlm-roberta-large",
    "xlm-roberta-large-finetuned-conll02-dutch",
    "xlm-roberta-large-finetuned-conll02-spanish",
    "xlm-roberta-large-finetuned-conll03-english",
    "xlm-roberta-large-finetuned-conll03-german",
    # See all XLM-RoBERTa models at https://huggingface.co/models?filter=xlm-roberta
]


# Copied from transformers.models.roberta.modeling_roberta.RobertaEmbeddings with Roberta->XLMRoberta
class XLMRobertaEmbeddings(nn.Module):
    """
    Same as BertEmbeddings with a tiny tweak for positional embeddings indexing.
    """

    # Copied from transformers.models.bert.modeling_bert.BertEmbeddings.__init__
    def __init__(self, config):
        super().__init__()
        self.word_embeddings = nn.Embedding(config.vocab_size, config.hidden_size, padding_idx=config.pad_token_id)
        self.position_embeddings = nn.Embedding(config.max_position_embeddings, config.hidden_size)
        self.token_type_embeddings = nn.Embedding(config.type_vocab_size, config.hidden_size)

        # self.LayerNorm is not snake-cased to stick with TensorFlow model variable name and be able to load
        # any TensorFlow checkpoint file
        self.LayerNorm = nn.LayerNorm(config.hidden_size, eps=config.layer_norm_eps)
        self.dropout = nn.Dropout(config.hidden_dropout_prob)
        # position_ids (1, len position emb) is contiguous in memory and exported when serialized
        self.position_embedding_type = getattr(config, "position_embedding_type", "absolute")
        self.register_buffer("position_ids", torch.arange(config.max_position_embeddings).expand((1, -1)))
        self.register_buffer(
            "token_type_ids", torch.zeros(self.position_ids.size(), dtype=torch.long), persistent=False
        )

        # End copy
        self.padding_idx = config.pad_token_id
        self.position_embeddings = nn.Embedding(
            config.max_position_embeddings, config.hidden_size, padding_idx=self.padding_idx
        )

    def forward(
        self, input_ids=None, token_type_ids=None, position_ids=None, inputs_embeds=None, past_key_values_length=0
    ):
        if position_ids is None:
            if input_ids is not None:
                # Create the position ids from the input token ids. Any padded tokens remain padded.
                position_ids = create_position_ids_from_input_ids(input_ids, self.padding_idx, past_key_values_length)
            else:
                position_ids = self.create_position_ids_from_inputs_embeds(inputs_embeds)

        if input_ids is not None:
            input_shape = input_ids.size()
        else:
            input_shape = inputs_embeds.size()[:-1]

        seq_length = input_shape[1]

        # Setting the token_type_ids to the registered buffer in constructor where it is all zeros, which usually occurs
        # when its auto-generated, registered buffer helps users when tracing the model without passing token_type_ids, solves
        # issue #5664
        if token_type_ids is None:
            if hasattr(self, "token_type_ids"):
                buffered_token_type_ids = self.token_type_ids[:, :seq_length]
                buffered_token_type_ids_expanded = buffered_token_type_ids.expand(input_shape[0], seq_length)
                token_type_ids = buffered_token_type_ids_expanded
            else:
                token_type_ids = torch.zeros(input_shape, dtype=torch.long, device=self.position_ids.device)

        if inputs_embeds is None:
            inputs_embeds = self.word_embeddings(input_ids)
        token_type_embeddings = self.token_type_embeddings(token_type_ids)

        embeddings = inputs_embeds + token_type_embeddings
        if self.position_embedding_type == "absolute":
            position_embeddings = self.position_embeddings(position_ids)
            embeddings += position_embeddings
        embeddings = self.LayerNorm(embeddings)
        embeddings = self.dropout(embeddings)
        return embeddings

    def create_position_ids_from_inputs_embeds(self, inputs_embeds):
        """
        We are provided embeddings directly. We cannot infer which are padded so just generate sequential position ids.

        Args:
            inputs_embeds: torch.Tensor

        Returns: torch.Tensor
        """
        input_shape = inputs_embeds.size()[:-1]
        sequence_length = input_shape[1]

        position_ids = torch.arange(
            self.padding_idx + 1, sequence_length + self.padding_idx + 1, dtype=torch.long, device=inputs_embeds.device
        )
        return position_ids.unsqueeze(0).expand(input_shape)


# Copied from transformers.models.roberta.modeling_roberta.RobertaSelfAttention with Roberta->XLMRoberta
class XLMRobertaSelfAttention(nn.Module):
    def __init__(self, config, position_embedding_type=None, location_key: Optional[str] = None):
        super().__init__()
        if config.hidden_size % config.num_attention_heads != 0 and not hasattr(config, "embedding_size"):
            raise ValueError(
                f"The hidden size ({config.hidden_size}) is not a multiple of the number of attention "
                f"heads ({config.num_attention_heads})"
            )

        self.num_attention_heads = config.num_attention_heads
        self.attention_head_size = int(config.hidden_size / config.num_attention_heads)
        self.all_head_size = self.num_attention_heads * self.attention_head_size

        self.query = LoRALinear(config.hidden_size, self.all_head_size, "selfattn", config, attn_key="q")
        self.key = LoRALinear(config.hidden_size, self.all_head_size, "selfattn", config, attn_key="k")
        self.value = LoRALinear(config.hidden_size, self.all_head_size, "selfattn", config, attn_key="v")

        self.dropout = nn.Dropout(config.attention_probs_dropout_prob)
        self.position_embedding_type = position_embedding_type or getattr(
            config, "position_embedding_type", "absolute"
        )
        if self.position_embedding_type == "relative_key" or self.position_embedding_type == "relative_key_query":
            self.max_position_embeddings = config.max_position_embeddings
            self.distance_embedding = nn.Embedding(2 * config.max_position_embeddings - 1, self.attention_head_size)

        self.is_decoder = config.is_decoder

        self.prefix_tuning = PrefixTuningShim(location_key + "_prefix" if location_key else None, config)

    def transpose_for_scores(self, x: torch.Tensor) -> torch.Tensor:
        new_x_shape = x.size()[:-1] + (self.num_attention_heads, self.attention_head_size)
        x = x.view(new_x_shape)
        return x.permute(0, 2, 1, 3)

    def forward(
        self,
        hidden_states: torch.Tensor,
        attention_mask: Optional[torch.FloatTensor] = None,
        head_mask: Optional[torch.FloatTensor] = None,
        encoder_hidden_states: Optional[torch.FloatTensor] = None,
        encoder_attention_mask: Optional[torch.FloatTensor] = None,
        past_key_value: Optional[Tuple[Tuple[torch.FloatTensor]]] = None,
        output_attentions: Optional[bool] = False,
    ) -> Tuple[torch.Tensor]:
        mixed_query_layer = self.query(hidden_states)

        # If this is instantiated as a cross-attention module, the keys
        # and values come from an encoder; the attention mask needs to be
        # such that the encoder's padding tokens are not attended to.
        is_cross_attention = encoder_hidden_states is not None

        if is_cross_attention and past_key_value is not None:
            # reuse k,v, cross_attentions
            key_layer = past_key_value[0]
            value_layer = past_key_value[1]
            attention_mask = encoder_attention_mask
        elif is_cross_attention:
            key_layer = self.transpose_for_scores(self.key(encoder_hidden_states))
            value_layer = self.transpose_for_scores(self.value(encoder_hidden_states))
            attention_mask = encoder_attention_mask
        elif past_key_value is not None:
            key_layer = self.transpose_for_scores(self.key(hidden_states))
            value_layer = self.transpose_for_scores(self.value(hidden_states))
            key_layer = torch.cat([past_key_value[0], key_layer], dim=2)
            value_layer = torch.cat([past_key_value[1], value_layer], dim=2)
        else:
            key_layer = self.transpose_for_scores(self.key(hidden_states))
            value_layer = self.transpose_for_scores(self.value(hidden_states))

        query_layer = self.transpose_for_scores(mixed_query_layer)

        use_cache = past_key_value is not None
        if self.is_decoder:
            # if cross_attention save Tuple(torch.Tensor, torch.Tensor) of all cross attention key/value_states.
            # Further calls to cross_attention layer can then reuse all cross-attention
            # key/value_states (first "if" case)
            # if uni-directional self-attention (decoder) save Tuple(torch.Tensor, torch.Tensor) of
            # all previous decoder key/value_states. Further calls to uni-directional self-attention
            # can concat previous decoder key/value_states to current projected key/value_states (third "elif" case)
            # if encoder bi-directional self-attention `past_key_value` is always `None`
            past_key_value = (key_layer, value_layer)

        key_layer, value_layer, attention_mask = self.prefix_tuning(
            key_layer, value_layer, hidden_states, attention_mask
        )
        (query_layer,) = adjust_tensors_for_parallel(key_layer, query_layer)

        # Take the dot product between "query" and "key" to get the raw attention scores.
        attention_scores = torch.matmul(query_layer, key_layer.transpose(-1, -2))

        if self.position_embedding_type == "relative_key" or self.position_embedding_type == "relative_key_query":
            query_length, key_length = query_layer.shape[2], key_layer.shape[2]
            if use_cache:
                position_ids_l = torch.tensor(key_length - 1, dtype=torch.long, device=hidden_states.device).view(
                    -1, 1
                )
            else:
                position_ids_l = torch.arange(query_length, dtype=torch.long, device=hidden_states.device).view(-1, 1)
            position_ids_r = torch.arange(key_length, dtype=torch.long, device=hidden_states.device).view(1, -1)
            distance = position_ids_l - position_ids_r

            positional_embedding = self.distance_embedding(distance + self.max_position_embeddings - 1)
            positional_embedding = positional_embedding.to(dtype=query_layer.dtype)  # fp16 compatibility

            if self.position_embedding_type == "relative_key":
                relative_position_scores = torch.einsum("bhld,lrd->bhlr", query_layer, positional_embedding)
                attention_scores = attention_scores + relative_position_scores
            elif self.position_embedding_type == "relative_key_query":
                relative_position_scores_query = torch.einsum("bhld,lrd->bhlr", query_layer, positional_embedding)
                relative_position_scores_key = torch.einsum("bhrd,lrd->bhlr", key_layer, positional_embedding)
                attention_scores = attention_scores + relative_position_scores_query + relative_position_scores_key

        attention_scores = attention_scores / math.sqrt(self.attention_head_size)
        if attention_mask is not None:
            # Apply the attention mask is (precomputed for all layers in XLMRobertaModel forward() function)
            attention_scores = attention_scores + attention_mask

        # Normalize the attention scores to probabilities.
        attention_probs = nn.functional.softmax(attention_scores, dim=-1)

        # This is actually dropping out entire tokens to attend to, which might
        # seem a bit unusual, but is taken from the original Transformer paper.
        attention_probs = self.dropout(attention_probs)

        # Mask heads if we want to
        if head_mask is not None:
            attention_probs = attention_probs * head_mask

        context_layer = torch.matmul(attention_probs, value_layer)

        context_layer = context_layer.permute(0, 2, 1, 3).contiguous()
        new_context_layer_shape = context_layer.size()[:-2] + (self.all_head_size,)
        context_layer = context_layer.view(new_context_layer_shape)

        outputs = (context_layer, attention_probs) if output_attentions else (context_layer,)

        if self.is_decoder:
            outputs = outputs + (past_key_value,)
        return outputs


<<<<<<< HEAD
# Copied from transformers.models.roberta.modeling_roberta.RobertaSelfOutput
class XLMRobertaSelfOutput(BertSelfOutputAdaptersMixin, nn.Module):
=======
# Copied from transformers.models.roberta.modeling_roberta.RobertaSelfOutput with Roberta->XLMRoberta
class XLMRobertaSelfOutput(nn.Module):
>>>>>>> 50206223
    def __init__(self, config):
        super().__init__()
        self.config = config

        self.dense = nn.Linear(config.hidden_size, config.hidden_size)
        self.LayerNorm = nn.LayerNorm(config.hidden_size, eps=config.layer_norm_eps)
        self.dropout = nn.Dropout(config.hidden_dropout_prob)
        self._init_adapter_modules()

    def forward(self, hidden_states: torch.Tensor, input_tensor: torch.Tensor) -> torch.Tensor:
        hidden_states = self.dense(hidden_states)
        hidden_states = self.dropout(hidden_states)
        hidden_states = self.adapter_layer_forward(hidden_states, input_tensor, self.LayerNorm)
        return hidden_states


# Copied from transformers.models.roberta.modeling_roberta.RobertaAttention with Roberta->XLMRoberta
class XLMRobertaAttention(nn.Module):
    def __init__(self, config, position_embedding_type=None, location_key: Optional[str] = None):
        super().__init__()
        self.self = XLMRobertaSelfAttention(
            config, position_embedding_type=position_embedding_type, location_key=location_key
        )
        self.output = XLMRobertaSelfOutput(config)
        self.pruned_heads = set()

    def prune_heads(self, heads):
        if len(heads) == 0:
            return
        heads, index = find_pruneable_heads_and_indices(
            heads, self.self.num_attention_heads, self.self.attention_head_size, self.pruned_heads
        )

        # Prune linear layers
        self.self.query = prune_linear_layer(self.self.query, index)
        self.self.key = prune_linear_layer(self.self.key, index)
        self.self.value = prune_linear_layer(self.self.value, index)
        self.output.dense = prune_linear_layer(self.output.dense, index, dim=1)

        # Update hyper params and store pruned heads
        self.self.num_attention_heads = self.self.num_attention_heads - len(heads)
        self.self.all_head_size = self.self.attention_head_size * self.self.num_attention_heads
        self.pruned_heads = self.pruned_heads.union(heads)

    def forward(
        self,
        hidden_states: torch.Tensor,
        attention_mask: Optional[torch.FloatTensor] = None,
        head_mask: Optional[torch.FloatTensor] = None,
        encoder_hidden_states: Optional[torch.FloatTensor] = None,
        encoder_attention_mask: Optional[torch.FloatTensor] = None,
        past_key_value: Optional[Tuple[Tuple[torch.FloatTensor]]] = None,
        output_attentions: Optional[bool] = False,
    ) -> Tuple[torch.Tensor]:
        self_outputs = self.self(
            hidden_states,
            attention_mask,
            head_mask,
            encoder_hidden_states,
            encoder_attention_mask,
            past_key_value,
            output_attentions,
        )
        attention_output = self.output(self_outputs[0], hidden_states)
        outputs = (attention_output,) + self_outputs[1:]  # add attentions if we output them
        return outputs


# Copied from transformers.models.roberta.modeling_roberta.RobertaIntermediate with Roberta->XLMRoberta
class XLMRobertaIntermediate(nn.Module):
    def __init__(self, config):
        super().__init__()
        self.dense = LoRALinear(config.hidden_size, config.intermediate_size, "intermediate", config)
        if isinstance(config.hidden_act, str):
            self.intermediate_act_fn = ACT2FN[config.hidden_act]
        else:
            self.intermediate_act_fn = config.hidden_act

    def forward(self, hidden_states: torch.Tensor) -> torch.Tensor:
        hidden_states = self.dense(hidden_states)
        hidden_states = self.intermediate_act_fn(hidden_states)
        return hidden_states


<<<<<<< HEAD
# Copied from transformers.models.roberta.modeling_roberta.RobertaOutput
class XLMRobertaOutput(BertOutputAdaptersMixin, nn.Module):
=======
# Copied from transformers.models.roberta.modeling_roberta.RobertaOutput with Roberta->XLMRoberta
class XLMRobertaOutput(nn.Module):
>>>>>>> 50206223
    def __init__(self, config):
        super().__init__()
        self.config = config

        self.dense = LoRALinear(config.intermediate_size, config.hidden_size, "output", config)
        self.LayerNorm = nn.LayerNorm(config.hidden_size, eps=config.layer_norm_eps)
        self.dropout = nn.Dropout(config.hidden_dropout_prob)
        self._init_adapter_modules()

    def forward(self, hidden_states: torch.Tensor, input_tensor: torch.Tensor) -> torch.Tensor:
        hidden_states = self.dense(hidden_states)
        hidden_states = self.dropout(hidden_states)
        hidden_states = self.adapter_layer_forward(hidden_states, input_tensor, self.LayerNorm)
        return hidden_states


# Copied from transformers.models.roberta.modeling_roberta.RobertaLayer with Roberta->XLMRoberta
class XLMRobertaLayer(nn.Module):
    def __init__(self, config):
        super().__init__()
        self.chunk_size_feed_forward = config.chunk_size_feed_forward
        self.seq_len_dim = 1
        self.attention = XLMRobertaAttention(config, location_key="self")
        self.is_decoder = config.is_decoder
        self.add_cross_attention = config.add_cross_attention
        if self.add_cross_attention:
            if not self.is_decoder:
                raise ValueError(f"{self} should be used as a decoder model if cross attention is added")
            self.crossattention = XLMRobertaAttention(config, position_embedding_type="absolute", location_key="cross")
        self.intermediate = XLMRobertaIntermediate(config)
        self.output = XLMRobertaOutput(config)

    def forward(
        self,
        hidden_states: torch.Tensor,
        attention_mask: Optional[torch.FloatTensor] = None,
        head_mask: Optional[torch.FloatTensor] = None,
        encoder_hidden_states: Optional[torch.FloatTensor] = None,
        encoder_attention_mask: Optional[torch.FloatTensor] = None,
        past_key_value: Optional[Tuple[Tuple[torch.FloatTensor]]] = None,
        output_attentions: Optional[bool] = False,
    ) -> Tuple[torch.Tensor]:
        # decoder uni-directional self-attention cached key/values tuple is at positions 1,2
        self_attn_past_key_value = past_key_value[:2] if past_key_value is not None else None
        self_attention_outputs = self.attention(
            hidden_states,
            attention_mask,
            head_mask,
            output_attentions=output_attentions,
            past_key_value=self_attn_past_key_value,
        )
        attention_output = self_attention_outputs[0]

        # if decoder, the last output is tuple of self-attn cache
        if self.is_decoder:
            outputs = self_attention_outputs[1:-1]
            present_key_value = self_attention_outputs[-1]
        else:
            outputs = self_attention_outputs[1:]  # add self attentions if we output attention weights

        cross_attn_present_key_value = None
        if self.is_decoder and encoder_hidden_states is not None:
            if not hasattr(self, "crossattention"):
                raise ValueError(
                    f"If `encoder_hidden_states` are passed, {self} has to be instantiated with cross-attention layers"
                    " by setting `config.add_cross_attention=True`"
                )

            # cross_attn cached key/values tuple is at positions 3,4 of past_key_value tuple
            cross_attn_past_key_value = past_key_value[-2:] if past_key_value is not None else None
            cross_attention_outputs = self.crossattention(
                attention_output,
                attention_mask,
                head_mask,
                encoder_hidden_states,
                encoder_attention_mask,
                cross_attn_past_key_value,
                output_attentions,
            )
            attention_output = cross_attention_outputs[0]
            outputs = outputs + cross_attention_outputs[1:-1]  # add cross attentions if we output attention weights

            # add cross-attn cache to positions 3,4 of present_key_value tuple
            cross_attn_present_key_value = cross_attention_outputs[-1]
            present_key_value = present_key_value + cross_attn_present_key_value

        layer_output = apply_chunking_to_forward(
            self.feed_forward_chunk, self.chunk_size_feed_forward, self.seq_len_dim, attention_output
        )
        outputs = (layer_output,) + outputs

        # if decoder, return the attn key/values as the last output
        if self.is_decoder:
            outputs = outputs + (present_key_value,)

        return outputs

    def feed_forward_chunk(self, attention_output):
        intermediate_output = self.intermediate(attention_output)
        layer_output = self.output(intermediate_output, attention_output)
        return layer_output


# Copied from transformers.models.roberta.modeling_roberta.RobertaEncoder with Roberta->XLMRoberta
class XLMRobertaEncoder(nn.Module):
    def __init__(self, config):
        super().__init__()
        self.config = config
        self.layer = nn.ModuleList([XLMRobertaLayer(config) for _ in range(config.num_hidden_layers)])
        self.gradient_checkpointing = False

    def forward(
        self,
        hidden_states: torch.Tensor,
        attention_mask: Optional[torch.FloatTensor] = None,
        head_mask: Optional[torch.FloatTensor] = None,
        encoder_hidden_states: Optional[torch.FloatTensor] = None,
        encoder_attention_mask: Optional[torch.FloatTensor] = None,
        past_key_values: Optional[Tuple[Tuple[torch.FloatTensor]]] = None,
        use_cache: Optional[bool] = None,
        output_attentions: Optional[bool] = False,
        output_hidden_states: Optional[bool] = False,
        return_dict: Optional[bool] = True,
    ) -> Union[Tuple[torch.Tensor], BaseModelOutputWithPastAndCrossAttentions]:
        all_hidden_states = () if output_hidden_states else None
        all_self_attentions = () if output_attentions else None
        all_cross_attentions = () if output_attentions and self.config.add_cross_attention else None

        next_decoder_cache = () if use_cache else None
        for i, layer_module in enumerate(self.layer):
            if output_hidden_states:
                all_hidden_states = all_hidden_states + (hidden_states,)

            layer_head_mask = head_mask[i] if head_mask is not None else None
            past_key_value = past_key_values[i] if past_key_values is not None else None

            if self.gradient_checkpointing and self.training:

                if use_cache:
                    logger.warning(
                        "`use_cache=True` is incompatible with gradient checkpointing. Setting `use_cache=False`..."
                    )
                    use_cache = False

                def create_custom_forward(module):
                    def custom_forward(*inputs):
                        return module(*inputs, past_key_value, output_attentions)

                    return custom_forward

                layer_outputs = torch.utils.checkpoint.checkpoint(
                    create_custom_forward(layer_module),
                    hidden_states,
                    attention_mask,
                    layer_head_mask,
                    encoder_hidden_states,
                    encoder_attention_mask,
                )
            else:
                layer_outputs = layer_module(
                    hidden_states,
                    attention_mask,
                    layer_head_mask,
                    encoder_hidden_states,
                    encoder_attention_mask,
                    past_key_value,
                    output_attentions,
                )

            hidden_states = layer_outputs[0]
            (attention_mask,) = adjust_tensors_for_parallel(hidden_states, attention_mask)

            if use_cache:
                next_decoder_cache += (layer_outputs[-1],)
            if output_attentions:
                all_self_attentions = all_self_attentions + (layer_outputs[1],)
                if self.config.add_cross_attention:
                    all_cross_attentions = all_cross_attentions + (layer_outputs[2],)

        if output_hidden_states:
            all_hidden_states = all_hidden_states + (hidden_states,)

        if not return_dict:
            return tuple(
                v
                for v in [
                    hidden_states,
                    next_decoder_cache,
                    all_hidden_states,
                    all_self_attentions,
                    all_cross_attentions,
                ]
                if v is not None
            )
        return BaseModelOutputWithPastAndCrossAttentions(
            last_hidden_state=hidden_states,
            past_key_values=next_decoder_cache,
            hidden_states=all_hidden_states,
            attentions=all_self_attentions,
            cross_attentions=all_cross_attentions,
        )


# Copied from transformers.models.roberta.modeling_roberta.RobertaPooler with Roberta->XLMRoberta
class XLMRobertaPooler(nn.Module):
    def __init__(self, config):
        super().__init__()
        self.dense = nn.Linear(config.hidden_size, config.hidden_size)
        self.activation = nn.Tanh()

    def forward(self, hidden_states: torch.Tensor) -> torch.Tensor:
        # We "pool" the model by simply taking the hidden state corresponding
        # to the first token.
        first_token_tensor = hidden_states[:, 0]
        pooled_output = self.dense(first_token_tensor)
        pooled_output = self.activation(pooled_output)
        return pooled_output


# Copied from transformers.models.roberta.modeling_roberta.RobertaPreTrainedModel with Roberta->XLMRoberta
class XLMRobertaPreTrainedModel(PreTrainedModel):
    """
    An abstract class to handle weights initialization and a simple interface for downloading and loading pretrained
    models.
    """

    config_class = XLMRobertaConfig
    base_model_prefix = "roberta"
    supports_gradient_checkpointing = True
    _no_split_modules = []

    # Copied from transformers.models.bert.modeling_bert.BertPreTrainedModel._init_weights
    def _init_weights(self, module):
        """Initialize the weights"""
        if isinstance(module, nn.Linear):
            # Slightly different from the TF version which uses truncated_normal for initialization
            # cf https://github.com/pytorch/pytorch/pull/5617
            module.weight.data.normal_(mean=0.0, std=self.config.initializer_range)
            if module.bias is not None:
                module.bias.data.zero_()
        elif isinstance(module, nn.Embedding):
            module.weight.data.normal_(mean=0.0, std=self.config.initializer_range)
            if module.padding_idx is not None:
                module.weight.data[module.padding_idx].zero_()
        elif isinstance(module, nn.LayerNorm):
            module.bias.data.zero_()
            module.weight.data.fill_(1.0)

    def _set_gradient_checkpointing(self, module, value=False):
        if isinstance(module, XLMRobertaEncoder):
            module.gradient_checkpointing = value

    def update_keys_to_ignore(self, config, del_keys_to_ignore):
        """Remove some keys from ignore list"""
        if not config.tie_word_embeddings:
            # must make a new list, or the class variable gets modified!
            self._keys_to_ignore_on_save = [k for k in self._keys_to_ignore_on_save if k not in del_keys_to_ignore]
            self._keys_to_ignore_on_load_missing = [
                k for k in self._keys_to_ignore_on_load_missing if k not in del_keys_to_ignore
            ]


XLM_ROBERTA_START_DOCSTRING = r"""

    This model inherits from [`PreTrainedModel`]. Check the superclass documentation for the generic methods the
    library implements for all its model (such as downloading or saving, resizing the input embeddings, pruning heads
    etc.)

    This model is also a PyTorch [torch.nn.Module](https://pytorch.org/docs/stable/nn.html#torch.nn.Module) subclass.
    Use it as a regular PyTorch Module and refer to the PyTorch documentation for all matter related to general usage
    and behavior.

    Parameters:
        config ([`XLMRobertaConfig`]): Model configuration class with all the parameters of the
            model. Initializing with a config file does not load the weights associated with the model, only the
            configuration. Check out the [`~PreTrainedModel.from_pretrained`] method to load the model weights.
"""

XLM_ROBERTA_INPUTS_DOCSTRING = r"""
    Args:
        input_ids (`torch.LongTensor` of shape `({0})`):
            Indices of input sequence tokens in the vocabulary.

            Indices can be obtained using [`AutoTokenizer`]. See [`PreTrainedTokenizer.encode`] and
            [`PreTrainedTokenizer.__call__`] for details.

            [What are input IDs?](../glossary#input-ids)
        attention_mask (`torch.FloatTensor` of shape `({0})`, *optional*):
            Mask to avoid performing attention on padding token indices. Mask values selected in `[0, 1]`:

            - 1 for tokens that are **not masked**,
            - 0 for tokens that are **masked**.

            [What are attention masks?](../glossary#attention-mask)
        token_type_ids (`torch.LongTensor` of shape `({0})`, *optional*):
            Segment token indices to indicate first and second portions of the inputs. Indices are selected in `[0,
            1]`:

            - 0 corresponds to a *sentence A* token,
            - 1 corresponds to a *sentence B* token.

            [What are token type IDs?](../glossary#token-type-ids)
        position_ids (`torch.LongTensor` of shape `({0})`, *optional*):
            Indices of positions of each input sequence tokens in the position embeddings. Selected in the range `[0,
            config.max_position_embeddings - 1]`.

            [What are position IDs?](../glossary#position-ids)
        head_mask (`torch.FloatTensor` of shape `(num_heads,)` or `(num_layers, num_heads)`, *optional*):
            Mask to nullify selected heads of the self-attention modules. Mask values selected in `[0, 1]`:

            - 1 indicates the head is **not masked**,
            - 0 indicates the head is **masked**.

        inputs_embeds (`torch.FloatTensor` of shape `({0}, hidden_size)`, *optional*):
            Optionally, instead of passing `input_ids` you can choose to directly pass an embedded representation. This
            is useful if you want more control over how to convert `input_ids` indices into associated vectors than the
            model's internal embedding lookup matrix.
        output_attentions (`bool`, *optional*):
            Whether or not to return the attentions tensors of all attention layers. See `attentions` under returned
            tensors for more detail.
        output_hidden_states (`bool`, *optional*):
            Whether or not to return the hidden states of all layers. See `hidden_states` under returned tensors for
            more detail.
        return_dict (`bool`, *optional*):
            Whether or not to return a [`~utils.ModelOutput`] instead of a plain tuple.
"""


@add_start_docstrings(
    "The bare XLM-RoBERTa Model transformer outputting raw hidden-states without any specific head on top.",
    XLM_ROBERTA_START_DOCSTRING,
)
# Copied from transformers.models.roberta.modeling_roberta.RobertaModel with Roberta->XLMRoberta, ROBERTA->XLM_ROBERTA
class XLMRobertaModel(BertModelAdaptersMixin, XLMRobertaPreTrainedModel):
    """

    The model can behave as an encoder (with only self-attention) as well as a decoder, in which case a layer of
    cross-attention is added between the self-attention layers, following the architecture described in *Attention is
    all you need*_ by Ashish Vaswani, Noam Shazeer, Niki Parmar, Jakob Uszkoreit, Llion Jones, Aidan N. Gomez, Lukasz
    Kaiser and Illia Polosukhin.

    To behave as an decoder the model needs to be initialized with the `is_decoder` argument of the configuration set
    to `True`. To be used in a Seq2Seq model, the model needs to initialized with both `is_decoder` argument and
    `add_cross_attention` set to `True`; an `encoder_hidden_states` is then expected as an input to the forward pass.

    .. _*Attention is all you need*: https://arxiv.org/abs/1706.03762

    """

    _keys_to_ignore_on_load_missing = [r"position_ids"]

    # Copied from transformers.models.bert.modeling_bert.BertModel.__init__ with Bert->XLMRoberta
    def __init__(self, config, add_pooling_layer=True):
        super().__init__(config)
        self.config = config

        self.embeddings = XLMRobertaEmbeddings(config)
        self.encoder = XLMRobertaEncoder(config)

        self.pooler = XLMRobertaPooler(config) if add_pooling_layer else None

        self._init_adapter_modules()

        # Initialize weights and apply final processing
        self.post_init()

    def get_input_embeddings(self):
        return self.embeddings.word_embeddings

    def set_input_embeddings(self, value):
        self.embeddings.word_embeddings = value

    def _prune_heads(self, heads_to_prune):
        """
        Prunes heads of the model. heads_to_prune: dict of {layer_num: list of heads to prune in this layer} See base
        class PreTrainedModel
        """
        for layer, heads in heads_to_prune.items():
            self.encoder.layer[layer].attention.prune_heads(heads)

    @add_start_docstrings_to_model_forward(XLM_ROBERTA_INPUTS_DOCSTRING.format("batch_size, sequence_length"))
    @add_code_sample_docstrings(
        checkpoint=_CHECKPOINT_FOR_DOC,
        output_type=BaseModelOutputWithPoolingAndCrossAttentions,
        config_class=_CONFIG_FOR_DOC,
    )
    @ForwardContext.wrap
    # Copied from transformers.models.bert.modeling_bert.BertModel.forward
    def forward(
        self,
        input_ids: Optional[torch.Tensor] = None,
        attention_mask: Optional[torch.Tensor] = None,
        token_type_ids: Optional[torch.Tensor] = None,
        position_ids: Optional[torch.Tensor] = None,
        head_mask: Optional[torch.Tensor] = None,
        inputs_embeds: Optional[torch.Tensor] = None,
        encoder_hidden_states: Optional[torch.Tensor] = None,
        encoder_attention_mask: Optional[torch.Tensor] = None,
        past_key_values: Optional[List[torch.FloatTensor]] = None,
        use_cache: Optional[bool] = None,
        output_attentions: Optional[bool] = None,
        output_hidden_states: Optional[bool] = None,
        return_dict: Optional[bool] = None,
    ) -> Union[Tuple[torch.Tensor], BaseModelOutputWithPoolingAndCrossAttentions]:
        r"""
        encoder_hidden_states  (`torch.FloatTensor` of shape `(batch_size, sequence_length, hidden_size)`, *optional*):
            Sequence of hidden-states at the output of the last layer of the encoder. Used in the cross-attention if
            the model is configured as a decoder.
        encoder_attention_mask (`torch.FloatTensor` of shape `(batch_size, sequence_length)`, *optional*):
            Mask to avoid performing attention on the padding token indices of the encoder input. This mask is used in
            the cross-attention if the model is configured as a decoder. Mask values selected in `[0, 1]`:

            - 1 for tokens that are **not masked**,
            - 0 for tokens that are **masked**.
        past_key_values (`tuple(tuple(torch.FloatTensor))` of length `config.n_layers` with each tuple having 4 tensors of shape `(batch_size, num_heads, sequence_length - 1, embed_size_per_head)`):
            Contains precomputed key and value hidden states of the attention blocks. Can be used to speed up decoding.

            If `past_key_values` are used, the user can optionally input only the last `decoder_input_ids` (those that
            don't have their past key value states given to this model) of shape `(batch_size, 1)` instead of all
            `decoder_input_ids` of shape `(batch_size, sequence_length)`.
        use_cache (`bool`, *optional*):
            If set to `True`, `past_key_values` key value states are returned and can be used to speed up decoding (see
            `past_key_values`).
        """
        output_attentions = output_attentions if output_attentions is not None else self.config.output_attentions
        output_hidden_states = (
            output_hidden_states if output_hidden_states is not None else self.config.output_hidden_states
        )
        return_dict = return_dict if return_dict is not None else self.config.use_return_dict

        if self.config.is_decoder:
            use_cache = use_cache if use_cache is not None else self.config.use_cache
        else:
            use_cache = False

        if input_ids is not None and inputs_embeds is not None:
            raise ValueError("You cannot specify both input_ids and inputs_embeds at the same time")
        elif input_ids is not None:
            input_shape = input_ids.size()
        elif inputs_embeds is not None:
            input_shape = inputs_embeds.size()[:-1]
        else:
            raise ValueError("You have to specify either input_ids or inputs_embeds")

        batch_size, seq_length = input_shape
        device = input_ids.device if input_ids is not None else inputs_embeds.device

        # past_key_values_length
        past_key_values_length = past_key_values[0][0].shape[2] if past_key_values is not None else 0

        if attention_mask is None:
            attention_mask = torch.ones(((batch_size, seq_length + past_key_values_length)), device=device)

        if token_type_ids is None:
            if hasattr(self.embeddings, "token_type_ids"):
                buffered_token_type_ids = self.embeddings.token_type_ids[:, :seq_length]
                buffered_token_type_ids_expanded = buffered_token_type_ids.expand(batch_size, seq_length)
                token_type_ids = buffered_token_type_ids_expanded
            else:
                token_type_ids = torch.zeros(input_shape, dtype=torch.long, device=device)

        # We can provide a self-attention mask of dimensions [batch_size, from_seq_length, to_seq_length]
        # ourselves in which case we just need to make it broadcastable to all heads.
        extended_attention_mask: torch.Tensor = self.get_extended_attention_mask(attention_mask, input_shape)

        # If a 2D or 3D attention mask is provided for the cross-attention
        # we need to make broadcastable to [batch_size, num_heads, seq_length, seq_length]
        if self.config.is_decoder and encoder_hidden_states is not None:
            encoder_batch_size, encoder_sequence_length, _ = encoder_hidden_states.size()
            encoder_hidden_shape = (encoder_batch_size, encoder_sequence_length)
            if encoder_attention_mask is None:
                encoder_attention_mask = torch.ones(encoder_hidden_shape, device=device)
            encoder_extended_attention_mask = self.invert_attention_mask(encoder_attention_mask)
        else:
            encoder_extended_attention_mask = None

        # Prepare head mask if needed
        # 1.0 in head_mask indicate we keep the head
        # attention_probs has shape bsz x n_heads x N x N
        # input head_mask has shape [num_heads] or [num_hidden_layers x num_heads]
        # and head_mask is converted to shape [num_hidden_layers x batch x num_heads x seq_length x seq_length]
        head_mask = self.get_head_mask(head_mask, self.config.num_hidden_layers)

        embedding_output = self.embeddings(
            input_ids=input_ids,
            position_ids=position_ids,
            token_type_ids=token_type_ids,
            inputs_embeds=inputs_embeds,
            past_key_values_length=past_key_values_length,
        )
        embedding_output = self.invertible_adapters_forward(embedding_output)

        encoder_outputs = self.encoder(
            embedding_output,
            attention_mask=extended_attention_mask,
            head_mask=head_mask,
            encoder_hidden_states=encoder_hidden_states,
            encoder_attention_mask=encoder_extended_attention_mask,
            past_key_values=past_key_values,
            use_cache=use_cache,
            output_attentions=output_attentions,
            output_hidden_states=output_hidden_states,
            return_dict=return_dict,
        )
        sequence_output = encoder_outputs[0]
        pooled_output = self.pooler(sequence_output) if self.pooler is not None else None

        if not return_dict:
            return (sequence_output, pooled_output) + encoder_outputs[1:]

        return BaseModelOutputWithPoolingAndCrossAttentions(
            last_hidden_state=sequence_output,
            pooler_output=pooled_output,
            past_key_values=encoder_outputs.past_key_values,
            hidden_states=encoder_outputs.hidden_states,
            attentions=encoder_outputs.attentions,
            cross_attentions=encoder_outputs.cross_attentions,
        )


@add_start_docstrings(
    "XLM-RoBERTa Model with a `language modeling` head on top for CLM fine-tuning.",
    XLM_ROBERTA_START_DOCSTRING,
)
# Copied from transformers.models.roberta.modeling_roberta.RobertaForCausalLM with Roberta->XLMRoberta, ROBERTA->XLM_ROBERTA
class XLMRobertaForCausalLM(BertModelWithHeadsAdaptersMixin, XLMRobertaPreTrainedModel):
    _keys_to_ignore_on_save = [r"lm_head.decoder.weight", r"lm_head.decoder.bias"]
    _keys_to_ignore_on_load_missing = [r"position_ids", r"lm_head.decoder.weight", r"lm_head.decoder.bias"]
    _keys_to_ignore_on_load_unexpected = [r"pooler"]

    def __init__(self, config):
        super().__init__(config)

        if not config.is_decoder:
            logger.warning("If you want to use `XLMRobertaLMHeadModel` as a standalone, add `is_decoder=True.`")

        self.roberta = XLMRobertaModel(config, add_pooling_layer=False)
        self.lm_head = XLMRobertaLMHead(config)

        # The LM head weights require special treatment only when they are tied with the word embeddings
        self.update_keys_to_ignore(config, ["lm_head.decoder.weight"])

        # Initialize weights and apply final processing
        self.post_init()

    def get_output_embeddings(self):
        return self.lm_head.decoder

    def set_output_embeddings(self, new_embeddings):
        self.lm_head.decoder = new_embeddings

    @add_start_docstrings_to_model_forward(XLM_ROBERTA_INPUTS_DOCSTRING.format("batch_size, sequence_length"))
    @replace_return_docstrings(output_type=CausalLMOutputWithCrossAttentions, config_class=_CONFIG_FOR_DOC)
    def forward(
        self,
        input_ids: Optional[torch.LongTensor] = None,
        attention_mask: Optional[torch.FloatTensor] = None,
        token_type_ids: Optional[torch.LongTensor] = None,
        position_ids: Optional[torch.LongTensor] = None,
        head_mask: Optional[torch.FloatTensor] = None,
        inputs_embeds: Optional[torch.FloatTensor] = None,
        encoder_hidden_states: Optional[torch.FloatTensor] = None,
        encoder_attention_mask: Optional[torch.FloatTensor] = None,
        labels: Optional[torch.LongTensor] = None,
        past_key_values: Tuple[Tuple[torch.FloatTensor]] = None,
        use_cache: Optional[bool] = None,
        output_attentions: Optional[bool] = None,
        output_hidden_states: Optional[bool] = None,
        return_dict: Optional[bool] = None,
    ) -> Union[Tuple[torch.Tensor], CausalLMOutputWithCrossAttentions]:
        r"""
        encoder_hidden_states  (`torch.FloatTensor` of shape `(batch_size, sequence_length, hidden_size)`, *optional*):
            Sequence of hidden-states at the output of the last layer of the encoder. Used in the cross-attention if
            the model is configured as a decoder.
        encoder_attention_mask (`torch.FloatTensor` of shape `(batch_size, sequence_length)`, *optional*):
            Mask to avoid performing attention on the padding token indices of the encoder input. This mask is used in
            the cross-attention if the model is configured as a decoder. Mask values selected in `[0, 1]`:

            - 1 for tokens that are **not masked**,
            - 0 for tokens that are **masked**.

        labels (`torch.LongTensor` of shape `(batch_size, sequence_length)`, *optional*):
            Labels for computing the left-to-right language modeling loss (next word prediction). Indices should be in
            `[-100, 0, ..., config.vocab_size]` (see `input_ids` docstring) Tokens with indices set to `-100` are
            ignored (masked), the loss is only computed for the tokens with labels in `[0, ..., config.vocab_size]`
        past_key_values (`tuple(tuple(torch.FloatTensor))` of length `config.n_layers` with each tuple having 4 tensors of shape `(batch_size, num_heads, sequence_length - 1, embed_size_per_head)`):
            Contains precomputed key and value hidden states of the attention blocks. Can be used to speed up decoding.

            If `past_key_values` are used, the user can optionally input only the last `decoder_input_ids` (those that
            don't have their past key value states given to this model) of shape `(batch_size, 1)` instead of all
            `decoder_input_ids` of shape `(batch_size, sequence_length)`.
        use_cache (`bool`, *optional*):
            If set to `True`, `past_key_values` key value states are returned and can be used to speed up decoding (see
            `past_key_values`).

        Returns:

        Example:

        ```python
        >>> from transformers import AutoTokenizer, XLMRobertaForCausalLM, AutoConfig
        >>> import torch

        >>> tokenizer = AutoTokenizer.from_pretrained("roberta-base")
        >>> config = AutoConfig.from_pretrained("roberta-base")
        >>> config.is_decoder = True
        >>> model = XLMRobertaForCausalLM.from_pretrained("roberta-base", config=config)

        >>> inputs = tokenizer("Hello, my dog is cute", return_tensors="pt")
        >>> outputs = model(**inputs)

        >>> prediction_logits = outputs.logits
        ```"""
        return_dict = return_dict if return_dict is not None else self.config.use_return_dict
        if labels is not None:
            use_cache = False

        outputs = self.roberta(
            input_ids,
            attention_mask=attention_mask,
            token_type_ids=token_type_ids,
            position_ids=position_ids,
            head_mask=head_mask,
            inputs_embeds=inputs_embeds,
            encoder_hidden_states=encoder_hidden_states,
            encoder_attention_mask=encoder_attention_mask,
            past_key_values=past_key_values,
            use_cache=use_cache,
            output_attentions=output_attentions,
            output_hidden_states=output_hidden_states,
            return_dict=return_dict,
        )

        sequence_output = outputs[0]
        prediction_scores = self.lm_head(
            sequence_output,
            inv_lang_adapter=self.roberta.get_invertible_adapter(),
        )

        lm_loss = None
        if labels is not None:
            # we are doing next-token prediction; shift prediction scores and input ids by one
            shifted_prediction_scores = prediction_scores[:, :-1, :].contiguous()
            labels = labels[:, 1:].contiguous()
            loss_fct = CrossEntropyLoss()
            lm_loss = loss_fct(shifted_prediction_scores.view(-1, self.config.vocab_size), labels.view(-1))

        if not return_dict:
            output = (prediction_scores,) + outputs[2:]
            return ((lm_loss,) + output) if lm_loss is not None else output

        return CausalLMOutputWithCrossAttentions(
            loss=lm_loss,
            logits=prediction_scores,
            past_key_values=outputs.past_key_values,
            hidden_states=outputs.hidden_states,
            attentions=outputs.attentions,
            cross_attentions=outputs.cross_attentions,
        )

    def prepare_inputs_for_generation(self, input_ids, past_key_values=None, attention_mask=None, **model_kwargs):
        input_shape = input_ids.shape
        # if model is used as a decoder in encoder-decoder model, the decoder attention mask is created on the fly
        if attention_mask is None:
            attention_mask = input_ids.new_ones(input_shape)

        # cut decoder_input_ids if past is used
        if past_key_values is not None:
            input_ids = input_ids[:, -1:]

        return {"input_ids": input_ids, "attention_mask": attention_mask, "past_key_values": past_key_values}

    def _reorder_cache(self, past, beam_idx):
        reordered_past = ()
        for layer_past in past:
            reordered_past += (tuple(past_state.index_select(0, beam_idx) for past_state in layer_past),)
        return reordered_past


@add_start_docstrings(
    """XLM-RoBERTa Model with a `language modeling` head on top.""",
    XLM_ROBERTA_START_DOCSTRING,
)
# Copied from transformers.models.roberta.modeling_roberta.RobertaForMaskedLM with Roberta->XLMRoberta, ROBERTA->XLM_ROBERTA
class XLMRobertaForMaskedLM(BertModelWithHeadsAdaptersMixin, XLMRobertaPreTrainedModel):
    _keys_to_ignore_on_save = [r"lm_head.decoder.weight", r"lm_head.decoder.bias"]
    _keys_to_ignore_on_load_missing = [r"position_ids", r"lm_head.decoder.weight", r"lm_head.decoder.bias"]
    _keys_to_ignore_on_load_unexpected = [r"pooler"]

    def __init__(self, config):
        super().__init__(config)

        if config.is_decoder:
            logger.warning(
                "If you want to use `XLMRobertaForMaskedLM` make sure `config.is_decoder=False` for "
                "bi-directional self-attention."
            )

        self.roberta = XLMRobertaModel(config, add_pooling_layer=False)
        self.lm_head = XLMRobertaLMHead(config)

        # The LM head weights require special treatment only when they are tied with the word embeddings
        self.update_keys_to_ignore(config, ["lm_head.decoder.weight"])

        # Initialize weights and apply final processing
        self.post_init()

    def get_output_embeddings(self):
        return self.lm_head.decoder

    def set_output_embeddings(self, new_embeddings):
        self.lm_head.decoder = new_embeddings

    @add_start_docstrings_to_model_forward(XLM_ROBERTA_INPUTS_DOCSTRING.format("batch_size, sequence_length"))
    @add_code_sample_docstrings(
        checkpoint=_CHECKPOINT_FOR_DOC,
        output_type=MaskedLMOutput,
        config_class=_CONFIG_FOR_DOC,
        mask="<mask>",
        expected_output="' Paris'",
        expected_loss=0.1,
    )
    def forward(
        self,
        input_ids: Optional[torch.LongTensor] = None,
        attention_mask: Optional[torch.FloatTensor] = None,
        token_type_ids: Optional[torch.LongTensor] = None,
        position_ids: Optional[torch.LongTensor] = None,
        head_mask: Optional[torch.FloatTensor] = None,
        inputs_embeds: Optional[torch.FloatTensor] = None,
        encoder_hidden_states: Optional[torch.FloatTensor] = None,
        encoder_attention_mask: Optional[torch.FloatTensor] = None,
        labels: Optional[torch.LongTensor] = None,
        output_attentions: Optional[bool] = None,
        output_hidden_states: Optional[bool] = None,
        return_dict: Optional[bool] = None,
    ) -> Union[Tuple[torch.Tensor], MaskedLMOutput]:
        r"""
        labels (`torch.LongTensor` of shape `(batch_size, sequence_length)`, *optional*):
            Labels for computing the masked language modeling loss. Indices should be in `[-100, 0, ...,
            config.vocab_size]` (see `input_ids` docstring) Tokens with indices set to `-100` are ignored (masked), the
            loss is only computed for the tokens with labels in `[0, ..., config.vocab_size]`
        kwargs (`Dict[str, any]`, optional, defaults to *{}*):
            Used to hide legacy arguments that have been deprecated.
        """
        return_dict = return_dict if return_dict is not None else self.config.use_return_dict

        outputs = self.roberta(
            input_ids,
            attention_mask=attention_mask,
            token_type_ids=token_type_ids,
            position_ids=position_ids,
            head_mask=head_mask,
            inputs_embeds=inputs_embeds,
            encoder_hidden_states=encoder_hidden_states,
            encoder_attention_mask=encoder_attention_mask,
            output_attentions=output_attentions,
            output_hidden_states=output_hidden_states,
            return_dict=return_dict,
        )
        sequence_output = outputs[0]
        prediction_scores = self.lm_head(
            sequence_output,
            inv_lang_adapter=self.roberta.get_invertible_adapter(),
        )

        masked_lm_loss = None
        if labels is not None:
            loss_fct = CrossEntropyLoss()
            masked_lm_loss = loss_fct(prediction_scores.view(-1, self.config.vocab_size), labels.view(-1))

        if not return_dict:
            output = (prediction_scores,) + outputs[2:]
            return ((masked_lm_loss,) + output) if masked_lm_loss is not None else output

        return MaskedLMOutput(
            loss=masked_lm_loss,
            logits=prediction_scores,
            hidden_states=outputs.hidden_states,
            attentions=outputs.attentions,
        )


# Copied from transformers.models.roberta.modeling_roberta.RobertaLMHead
class XLMRobertaLMHead(nn.Module):
    """Roberta Head for masked language modeling."""

    def __init__(self, config):
        super().__init__()
        self.dense = nn.Linear(config.hidden_size, config.hidden_size)
        self.layer_norm = nn.LayerNorm(config.hidden_size, eps=config.layer_norm_eps)

        self.decoder = nn.Linear(config.hidden_size, config.vocab_size)
        self.bias = nn.Parameter(torch.zeros(config.vocab_size))
        self.decoder.bias = self.bias

    def forward(self, features, inv_lang_adapter=None, **kwargs):
        x = self.dense(features)
        x = gelu(x)
        x = self.layer_norm(x)

        if inv_lang_adapter:
            x = inv_lang_adapter(x, rev=True)

        # project back to size of vocabulary with bias
        x = self.decoder(x)

        return x

    def _tie_weights(self):
        # To tie those two weights if they get disconnected (on TPU or when the bias is resized)
        # For accelerate compatibility and to not break backward compatibility
        if self.decoder.bias.device.type == "meta":
            self.decoder.bias = self.bias
        else:
            self.bias = self.decoder.bias


@add_start_docstrings(
    """
    XLM-RoBERTa Model transformer with a sequence classification/regression head on top (a linear layer on top of the
    pooled output) e.g. for GLUE tasks.
    """,
    XLM_ROBERTA_START_DOCSTRING,
)
# Copied from transformers.models.roberta.modeling_roberta.RobertaForSequenceClassification with Roberta->XLMRoberta, ROBERTA->XLM_ROBERTA
class XLMRobertaForSequenceClassification(BertModelWithHeadsAdaptersMixin, XLMRobertaPreTrainedModel):
    _keys_to_ignore_on_load_missing = [r"position_ids"]

    def __init__(self, config):
        super().__init__(config)
        self.num_labels = config.num_labels
        self.config = config

        self.roberta = XLMRobertaModel(config, add_pooling_layer=False)
        self.classifier = XLMRobertaClassificationHead(config)

        # Initialize weights and apply final processing
        self.post_init()

    @add_start_docstrings_to_model_forward(XLM_ROBERTA_INPUTS_DOCSTRING.format("batch_size, sequence_length"))
    @add_code_sample_docstrings(
        checkpoint="cardiffnlp/twitter-roberta-base-emotion",
        output_type=SequenceClassifierOutput,
        config_class=_CONFIG_FOR_DOC,
        expected_output="'optimism'",
        expected_loss=0.08,
    )
    def forward(
        self,
        input_ids: Optional[torch.LongTensor] = None,
        attention_mask: Optional[torch.FloatTensor] = None,
        token_type_ids: Optional[torch.LongTensor] = None,
        position_ids: Optional[torch.LongTensor] = None,
        head_mask: Optional[torch.FloatTensor] = None,
        inputs_embeds: Optional[torch.FloatTensor] = None,
        labels: Optional[torch.LongTensor] = None,
        output_attentions: Optional[bool] = None,
        output_hidden_states: Optional[bool] = None,
        return_dict: Optional[bool] = None,
    ) -> Union[Tuple[torch.Tensor], SequenceClassifierOutput]:
        r"""
        labels (`torch.LongTensor` of shape `(batch_size,)`, *optional*):
            Labels for computing the sequence classification/regression loss. Indices should be in `[0, ...,
            config.num_labels - 1]`. If `config.num_labels == 1` a regression loss is computed (Mean-Square loss), If
            `config.num_labels > 1` a classification loss is computed (Cross-Entropy).
        """
        return_dict = return_dict if return_dict is not None else self.config.use_return_dict

        outputs = self.roberta(
            input_ids,
            attention_mask=attention_mask,
            token_type_ids=token_type_ids,
            position_ids=position_ids,
            head_mask=head_mask,
            inputs_embeds=inputs_embeds,
            output_attentions=output_attentions,
            output_hidden_states=output_hidden_states,
            return_dict=return_dict,
        )
        sequence_output = outputs[0]
        logits = self.classifier(sequence_output)

        loss = None
        if labels is not None:
            if self.config.problem_type is None:
                if self.num_labels == 1:
                    self.config.problem_type = "regression"
                elif self.num_labels > 1 and (labels.dtype == torch.long or labels.dtype == torch.int):
                    self.config.problem_type = "single_label_classification"
                else:
                    self.config.problem_type = "multi_label_classification"

            if self.config.problem_type == "regression":
                loss_fct = MSELoss()
                if self.num_labels == 1:
                    loss = loss_fct(logits.squeeze(), labels.squeeze())
                else:
                    loss = loss_fct(logits, labels)
            elif self.config.problem_type == "single_label_classification":
                loss_fct = CrossEntropyLoss()
                loss = loss_fct(logits.view(-1, self.num_labels), labels.view(-1))
            elif self.config.problem_type == "multi_label_classification":
                loss_fct = BCEWithLogitsLoss()
                loss = loss_fct(logits, labels)

        if not return_dict:
            output = (logits,) + outputs[2:]
            return ((loss,) + output) if loss is not None else output

        return SequenceClassifierOutput(
            loss=loss,
            logits=logits,
            hidden_states=outputs.hidden_states,
            attentions=outputs.attentions,
        )


@add_start_docstrings(
    """
    XLM-RoBERTa Model with a multiple choice classification head on top (a linear layer on top of the pooled output and
    a softmax) e.g. for RocStories/SWAG tasks.
    """,
    XLM_ROBERTA_START_DOCSTRING,
)
# Copied from transformers.models.roberta.modeling_roberta.RobertaForMultipleChoice with Roberta->XLMRoberta, ROBERTA->XLM_ROBERTA
class XLMRobertaForMultipleChoice(BertModelWithHeadsAdaptersMixin, XLMRobertaPreTrainedModel):
    _keys_to_ignore_on_load_missing = [r"position_ids"]

    def __init__(self, config):
        super().__init__(config)

        self.roberta = XLMRobertaModel(config)
        self.dropout = nn.Dropout(config.hidden_dropout_prob)
        self.classifier = nn.Linear(config.hidden_size, 1)

        # Initialize weights and apply final processing
        self.post_init()

    @add_start_docstrings_to_model_forward(
        XLM_ROBERTA_INPUTS_DOCSTRING.format("batch_size, num_choices, sequence_length")
    )
    @add_code_sample_docstrings(
        checkpoint=_CHECKPOINT_FOR_DOC,
        output_type=MultipleChoiceModelOutput,
        config_class=_CONFIG_FOR_DOC,
    )
    def forward(
        self,
        input_ids: Optional[torch.LongTensor] = None,
        token_type_ids: Optional[torch.LongTensor] = None,
        attention_mask: Optional[torch.FloatTensor] = None,
        labels: Optional[torch.LongTensor] = None,
        position_ids: Optional[torch.LongTensor] = None,
        head_mask: Optional[torch.FloatTensor] = None,
        inputs_embeds: Optional[torch.FloatTensor] = None,
        output_attentions: Optional[bool] = None,
        output_hidden_states: Optional[bool] = None,
        return_dict: Optional[bool] = None,
    ) -> Union[Tuple[torch.Tensor], MultipleChoiceModelOutput]:
        r"""
        labels (`torch.LongTensor` of shape `(batch_size,)`, *optional*):
            Labels for computing the multiple choice classification loss. Indices should be in `[0, ...,
            num_choices-1]` where `num_choices` is the size of the second dimension of the input tensors. (See
            `input_ids` above)
        """
        return_dict = return_dict if return_dict is not None else self.config.use_return_dict
        num_choices = input_ids.shape[1] if input_ids is not None else inputs_embeds.shape[1]

        flat_input_ids = input_ids.view(-1, input_ids.size(-1)) if input_ids is not None else None
        flat_position_ids = position_ids.view(-1, position_ids.size(-1)) if position_ids is not None else None
        flat_token_type_ids = token_type_ids.view(-1, token_type_ids.size(-1)) if token_type_ids is not None else None
        flat_attention_mask = attention_mask.view(-1, attention_mask.size(-1)) if attention_mask is not None else None
        flat_inputs_embeds = (
            inputs_embeds.view(-1, inputs_embeds.size(-2), inputs_embeds.size(-1))
            if inputs_embeds is not None
            else None
        )

        outputs = self.roberta(
            flat_input_ids,
            position_ids=flat_position_ids,
            token_type_ids=flat_token_type_ids,
            attention_mask=flat_attention_mask,
            head_mask=head_mask,
            inputs_embeds=flat_inputs_embeds,
            output_attentions=output_attentions,
            output_hidden_states=output_hidden_states,
            return_dict=return_dict,
        )
        pooled_output = outputs[1]

        pooled_output = self.dropout(pooled_output)
        logits = self.classifier(pooled_output)
        reshaped_logits = logits.view(-1, num_choices)

        loss = None
        if labels is not None:
            loss_fct = CrossEntropyLoss()
            loss = loss_fct(reshaped_logits, labels)

        if not return_dict:
            output = (reshaped_logits,) + outputs[2:]
            return ((loss,) + output) if loss is not None else output

        return MultipleChoiceModelOutput(
            loss=loss,
            logits=reshaped_logits,
            hidden_states=outputs.hidden_states,
            attentions=outputs.attentions,
        )


@add_start_docstrings(
    """
    XLM-RoBERTa Model with a token classification head on top (a linear layer on top of the hidden-states output) e.g.
    for Named-Entity-Recognition (NER) tasks.
    """,
    XLM_ROBERTA_START_DOCSTRING,
)
# Copied from transformers.models.roberta.modeling_roberta.RobertaForTokenClassification with Roberta->XLMRoberta, ROBERTA->XLM_ROBERTA
class XLMRobertaForTokenClassification(BertModelWithHeadsAdaptersMixin, XLMRobertaPreTrainedModel):
    _keys_to_ignore_on_load_unexpected = [r"pooler"]
    _keys_to_ignore_on_load_missing = [r"position_ids"]

    def __init__(self, config):
        super().__init__(config)
        self.num_labels = config.num_labels

        self.roberta = XLMRobertaModel(config, add_pooling_layer=False)
        classifier_dropout = (
            config.classifier_dropout if config.classifier_dropout is not None else config.hidden_dropout_prob
        )
        self.dropout = nn.Dropout(classifier_dropout)
        self.classifier = nn.Linear(config.hidden_size, config.num_labels)

        # Initialize weights and apply final processing
        self.post_init()

    @add_start_docstrings_to_model_forward(XLM_ROBERTA_INPUTS_DOCSTRING.format("batch_size, sequence_length"))
    @add_code_sample_docstrings(
        checkpoint="Jean-Baptiste/roberta-large-ner-english",
        output_type=TokenClassifierOutput,
        config_class=_CONFIG_FOR_DOC,
        expected_output="['O', 'ORG', 'ORG', 'O', 'O', 'O', 'O', 'O', 'LOC', 'O', 'LOC', 'LOC']",
        expected_loss=0.01,
    )
    def forward(
        self,
        input_ids: Optional[torch.LongTensor] = None,
        attention_mask: Optional[torch.FloatTensor] = None,
        token_type_ids: Optional[torch.LongTensor] = None,
        position_ids: Optional[torch.LongTensor] = None,
        head_mask: Optional[torch.FloatTensor] = None,
        inputs_embeds: Optional[torch.FloatTensor] = None,
        labels: Optional[torch.LongTensor] = None,
        output_attentions: Optional[bool] = None,
        output_hidden_states: Optional[bool] = None,
        return_dict: Optional[bool] = None,
    ) -> Union[Tuple[torch.Tensor], TokenClassifierOutput]:
        r"""
        labels (`torch.LongTensor` of shape `(batch_size, sequence_length)`, *optional*):
            Labels for computing the token classification loss. Indices should be in `[0, ..., config.num_labels - 1]`.
        """
        return_dict = return_dict if return_dict is not None else self.config.use_return_dict

        outputs = self.roberta(
            input_ids,
            attention_mask=attention_mask,
            token_type_ids=token_type_ids,
            position_ids=position_ids,
            head_mask=head_mask,
            inputs_embeds=inputs_embeds,
            output_attentions=output_attentions,
            output_hidden_states=output_hidden_states,
            return_dict=return_dict,
        )

        sequence_output = outputs[0]

        sequence_output = self.dropout(sequence_output)
        logits = self.classifier(sequence_output)

        loss = None
        if labels is not None:
            loss_fct = CrossEntropyLoss()
            loss = loss_fct(logits.view(-1, self.num_labels), labels.view(-1))

        if not return_dict:
            output = (logits,) + outputs[2:]
            return ((loss,) + output) if loss is not None else output

        return TokenClassifierOutput(
            loss=loss,
            logits=logits,
            hidden_states=outputs.hidden_states,
            attentions=outputs.attentions,
        )


# Copied from transformers.models.roberta.modeling_roberta.RobertaClassificationHead with Roberta->XLMRoberta
class XLMRobertaClassificationHead(nn.Module):
    """Head for sentence-level classification tasks."""

    def __init__(self, config):
        super().__init__()
        self.dense = nn.Linear(config.hidden_size, config.hidden_size)
        classifier_dropout = (
            config.classifier_dropout if config.classifier_dropout is not None else config.hidden_dropout_prob
        )
        self.dropout = nn.Dropout(classifier_dropout)
        self.out_proj = nn.Linear(config.hidden_size, config.num_labels)

    def forward(self, features, **kwargs):
        x = features[:, 0, :]  # take <s> token (equiv. to [CLS])
        x = self.dropout(x)
        x = self.dense(x)
        x = torch.tanh(x)
        x = self.dropout(x)
        x = self.out_proj(x)
        return x


@add_start_docstrings(
    """
    XLM-RoBERTa Model with a span classification head on top for extractive question-answering tasks like SQuAD (a
    linear layers on top of the hidden-states output to compute `span start logits` and `span end logits`).
    """,
    XLM_ROBERTA_START_DOCSTRING,
)
# Copied from transformers.models.roberta.modeling_roberta.RobertaForQuestionAnswering with Roberta->XLMRoberta, ROBERTA->XLM_ROBERTA
class XLMRobertaForQuestionAnswering(BertModelWithHeadsAdaptersMixin, XLMRobertaPreTrainedModel):
    _keys_to_ignore_on_load_unexpected = [r"pooler"]
    _keys_to_ignore_on_load_missing = [r"position_ids"]

    def __init__(self, config):
        super().__init__(config)
        self.num_labels = config.num_labels

        self.roberta = XLMRobertaModel(config, add_pooling_layer=False)
        self.qa_outputs = nn.Linear(config.hidden_size, config.num_labels)

        # Initialize weights and apply final processing
        self.post_init()

    @add_start_docstrings_to_model_forward(XLM_ROBERTA_INPUTS_DOCSTRING.format("batch_size, sequence_length"))
    @add_code_sample_docstrings(
        checkpoint="deepset/roberta-base-squad2",
        output_type=QuestionAnsweringModelOutput,
        config_class=_CONFIG_FOR_DOC,
        expected_output="' puppet'",
        expected_loss=0.86,
    )
    def forward(
        self,
        input_ids: Optional[torch.LongTensor] = None,
        attention_mask: Optional[torch.FloatTensor] = None,
        token_type_ids: Optional[torch.LongTensor] = None,
        position_ids: Optional[torch.LongTensor] = None,
        head_mask: Optional[torch.FloatTensor] = None,
        inputs_embeds: Optional[torch.FloatTensor] = None,
        start_positions: Optional[torch.LongTensor] = None,
        end_positions: Optional[torch.LongTensor] = None,
        output_attentions: Optional[bool] = None,
        output_hidden_states: Optional[bool] = None,
        return_dict: Optional[bool] = None,
    ) -> Union[Tuple[torch.Tensor], QuestionAnsweringModelOutput]:
        r"""
        start_positions (`torch.LongTensor` of shape `(batch_size,)`, *optional*):
            Labels for position (index) of the start of the labelled span for computing the token classification loss.
            Positions are clamped to the length of the sequence (`sequence_length`). Position outside of the sequence
            are not taken into account for computing the loss.
        end_positions (`torch.LongTensor` of shape `(batch_size,)`, *optional*):
            Labels for position (index) of the end of the labelled span for computing the token classification loss.
            Positions are clamped to the length of the sequence (`sequence_length`). Position outside of the sequence
            are not taken into account for computing the loss.
        """
        return_dict = return_dict if return_dict is not None else self.config.use_return_dict

        outputs = self.roberta(
            input_ids,
            attention_mask=attention_mask,
            token_type_ids=token_type_ids,
            position_ids=position_ids,
            head_mask=head_mask,
            inputs_embeds=inputs_embeds,
            output_attentions=output_attentions,
            output_hidden_states=output_hidden_states,
            return_dict=return_dict,
        )

        sequence_output = outputs[0]

        logits = self.qa_outputs(sequence_output)
        start_logits, end_logits = logits.split(1, dim=-1)
        start_logits = start_logits.squeeze(-1).contiguous()
        end_logits = end_logits.squeeze(-1).contiguous()

        total_loss = None
        if start_positions is not None and end_positions is not None:
            # If we are on multi-GPU, split add a dimension
            if len(start_positions.size()) > 1:
                start_positions = start_positions.squeeze(-1)
            if len(end_positions.size()) > 1:
                end_positions = end_positions.squeeze(-1)
            # sometimes the start/end positions are outside our model inputs, we ignore these terms
            ignored_index = start_logits.size(1)
            start_positions = start_positions.clamp(0, ignored_index)
            end_positions = end_positions.clamp(0, ignored_index)

            loss_fct = CrossEntropyLoss(ignore_index=ignored_index)
            start_loss = loss_fct(start_logits, start_positions)
            end_loss = loss_fct(end_logits, end_positions)
            total_loss = (start_loss + end_loss) / 2

        if not return_dict:
            output = (start_logits, end_logits) + outputs[2:]
            return ((total_loss,) + output) if total_loss is not None else output

        return QuestionAnsweringModelOutput(
            loss=total_loss,
            start_logits=start_logits,
            end_logits=end_logits,
            hidden_states=outputs.hidden_states,
            attentions=outputs.attentions,
        )


# Copied from transformers.models.roberta.modeling_roberta.create_position_ids_from_input_ids
def create_position_ids_from_input_ids(input_ids, padding_idx, past_key_values_length=0):
    """
    Replace non-padding symbols with their position numbers. Position numbers begin at padding_idx+1. Padding symbols
    are ignored. This is modified from fairseq's `utils.make_positions`.

    Args:
        x: torch.Tensor x:

    Returns: torch.Tensor
    """
    # The series of casts and type-conversions here are carefully balanced to both work with ONNX export and XLA.
    mask = input_ids.ne(padding_idx).int()
    incremental_indices = (torch.cumsum(mask, dim=1).type_as(mask) + past_key_values_length) * mask
    return incremental_indices.long() + padding_idx<|MERGE_RESOLUTION|>--- conflicted
+++ resolved
@@ -302,13 +302,8 @@
         return outputs
 
 
-<<<<<<< HEAD
 # Copied from transformers.models.roberta.modeling_roberta.RobertaSelfOutput
 class XLMRobertaSelfOutput(BertSelfOutputAdaptersMixin, nn.Module):
-=======
-# Copied from transformers.models.roberta.modeling_roberta.RobertaSelfOutput with Roberta->XLMRoberta
-class XLMRobertaSelfOutput(nn.Module):
->>>>>>> 50206223
     def __init__(self, config):
         super().__init__()
         self.config = config
@@ -393,13 +388,8 @@
         return hidden_states
 
 
-<<<<<<< HEAD
 # Copied from transformers.models.roberta.modeling_roberta.RobertaOutput
 class XLMRobertaOutput(BertOutputAdaptersMixin, nn.Module):
-=======
-# Copied from transformers.models.roberta.modeling_roberta.RobertaOutput with Roberta->XLMRoberta
-class XLMRobertaOutput(nn.Module):
->>>>>>> 50206223
     def __init__(self, config):
         super().__init__()
         self.config = config
