--- conflicted
+++ resolved
@@ -640,11 +640,6 @@
                 The list of models supported by the pipeline, or a dictionary with model class values.
         """
         if not isinstance(supported_models, list):  # Create from a model mapping
-<<<<<<< HEAD
-            supported_models = [item[1].__name__ for item in supported_models.items()]
-        for item in MODEL_WITH_HEADS_MAPPING.values():
-            supported_models.append(item.__name__)
-=======
             supported_models_names = []
             for config, model in supported_models.items():
                 # Mapping can now contain tuples of models for the same configuration.
@@ -653,7 +648,8 @@
                 else:
                     supported_models_names.append(model.__name__)
             supported_models = supported_models_names
->>>>>>> fb27b276
+        for item in MODEL_WITH_HEADS_MAPPING.values():
+            supported_models.append(item.__name__)
         if self.model.__class__.__name__ not in supported_models:
             raise PipelineException(
                 self.task,
