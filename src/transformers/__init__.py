--- conflicted
+++ resolved
@@ -337,11 +337,8 @@
         DistilBertPreTrainedModel,
         DistilBertForMaskedLM,
         DistilBertModel,
-<<<<<<< HEAD
         DistilBertModelWithHeads,
-=======
         DistilBertForMultipleChoice,
->>>>>>> 64d6cda8
         DistilBertForSequenceClassification,
         DistilBertForQuestionAnswering,
         DistilBertForTokenClassification,
