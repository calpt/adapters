# THIS FILE HAS BEEN AUTOGENERATED. To update:
# 1. modify the `_deps` dict in setup.py
# 2. run `make deps_table_update``
deps = {
    "Pillow": "Pillow",
    "accelerate": "accelerate>=0.10.0",
    "black": "black==22.3",
    "codecarbon": "codecarbon==1.2.0",
    "cookiecutter": "cookiecutter==1.7.3",
    "dataclasses": "dataclasses",
    "datasets": "datasets",
<<<<<<< HEAD
    "deepspeed": "deepspeed>=0.6.4",
    "docutils": "docutils==0.16.0",
=======
    "deepspeed": "deepspeed>=0.6.5",
    "dill": "dill<0.3.5",
>>>>>>> cf8a9ca5
    "fairscale": "fairscale>0.3",
    "faiss-cpu": "faiss-cpu",
    "fastapi": "fastapi",
    "filelock": "filelock",
    "flake8": "flake8>=3.8.3",
    "flax": "flax>=0.4.1",
    "ftfy": "ftfy",
    "fugashi": "fugashi>=1.0",
    "GitPython": "GitPython<3.1.19",
    "hf-doc-builder": "hf-doc-builder>=0.3.0",
    "huggingface-hub": "huggingface-hub>=0.1.0,<0.8.0",
    "importlib_metadata": "importlib_metadata",
    "ipadic": "ipadic>=1.0.0,<2.0",
    "isort": "isort>=5.5.4",
    "jax": "jax>=0.2.8,!=0.3.2,<=0.3.6",
    "jaxlib": "jaxlib>=0.1.65,<=0.3.6",
    "jieba": "jieba",
    "nltk": "nltk",
    "numpy": "numpy>=1.17",
    "onnxconverter-common": "onnxconverter-common",
    "onnxruntime-tools": "onnxruntime-tools>=1.4.2",
    "onnxruntime": "onnxruntime>=1.4.0",
    "optuna": "optuna",
    "optax": "optax>=0.0.8",
    "packaging": "packaging>=20.0",
    "parameterized": "parameterized",
    "phonemizer": "phonemizer",
    "protobuf": "protobuf<=3.20.1",
    "psutil": "psutil",
    "pyyaml": "pyyaml>=5.1",
    "pydantic": "pydantic",
    "pytest": "pytest",
    "pytest-subtests": "pytest-subtests",
    "pytest-timeout": "pytest-timeout",
    "pytest-xdist": "pytest-xdist",
    "python": "python>=3.7.0",
    "ray[tune]": "ray[tune]",
    "myst-parser": "myst-parser",
    "regex": "regex!=2019.12.17",
    "requests": "requests",
    "resampy": "resampy<0.3.1",
    "rjieba": "rjieba",
    "rouge-score": "rouge-score",
    "sacrebleu": "sacrebleu>=1.4.12,<2.0.0",
    "sacremoses": "sacremoses",
    "sagemaker": "sagemaker>=2.31.0",
    "scikit-learn": "scikit-learn",
    "sentencepiece": "sentencepiece>=0.1.91,!=0.1.92",
    "sigopt": "sigopt",
    "librosa": "librosa",
    "sphinx-copybutton": "sphinx-copybutton",
    "sphinx-markdown-tables": "sphinx-markdown-tables",
    "sphinx-rtd-theme": "sphinx-rtd-theme==0.4.3",
    "sphinx": "sphinx==3.2.1",
    "sphinxext-opengraph": "sphinxext-opengraph==0.4.1",
    "sphinx-intl": "sphinx-intl",
    "sphinx-multiversion": "sphinx-multiversion",
    "starlette": "starlette",
    "tensorflow-cpu": "tensorflow-cpu>=2.3",
    "tensorflow": "tensorflow>=2.3",
    "tensorflow-text": "tensorflow-text",
    "tf2onnx": "tf2onnx",
    "timeout-decorator": "timeout-decorator",
    "timm": "timm",
    "tokenizers": "tokenizers>=0.11.1,!=0.11.3,<0.13",
    "torch": "torch>=1.0,<1.12",
    "torchaudio": "torchaudio",
    "pyctcdecode": "pyctcdecode>=0.3.0",
    "tqdm": "tqdm>=4.27",
    "unidic": "unidic>=1.0.2",
    "unidic_lite": "unidic_lite>=1.0.7",
    "uvicorn": "uvicorn",
}<|MERGE_RESOLUTION|>--- conflicted
+++ resolved
@@ -9,13 +9,10 @@
     "cookiecutter": "cookiecutter==1.7.3",
     "dataclasses": "dataclasses",
     "datasets": "datasets",
-<<<<<<< HEAD
     "deepspeed": "deepspeed>=0.6.4",
     "docutils": "docutils==0.16.0",
-=======
     "deepspeed": "deepspeed>=0.6.5",
     "dill": "dill<0.3.5",
->>>>>>> cf8a9ca5
     "fairscale": "fairscale>0.3",
     "faiss-cpu": "faiss-cpu",
     "fastapi": "fastapi",
