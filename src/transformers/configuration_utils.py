--- conflicted
+++ resolved
@@ -591,14 +591,10 @@
         for key, value in kwargs.items():
             if hasattr(config, key):
                 setattr(config, key, value)
-<<<<<<< HEAD
-                to_remove.append(key)
+                if key != "torch_dtype":
+                    to_remove.append(key)
             elif key == "custom_heads":
                 setattr(config, key, value)
-=======
-                if key != "torch_dtype":
-                    to_remove.append(key)
->>>>>>> a1f24d41
         for key in to_remove:
             kwargs.pop(key, None)
 
