--- conflicted
+++ resolved
@@ -512,13 +512,8 @@
         self.base_model.set_active_adapters(adapter_setup)
         # use last adapter name as name of prediction head
         if self.active_adapters:
-<<<<<<< HEAD
             head_name = self.active_adapters.last()
-            if head_name in self.config.prediction_heads:
-=======
-            head_name = self.active_adapters[-1][-1]
             if head_name in self.heads:
->>>>>>> 243ebda8
                 self.active_head = head_name
 
             else:
